
[comment]: # (#################################################################)
[comment]: # (Copyright 2017-2023, Lawrence Livermore National Security, LLC)
[comment]: # (and Axom Project Developers. See the top-level LICENSE file)
[comment]: # (for details.)
[comment]: #
[comment]: # (# SPDX-License-Identifier: BSD-3-Clause)
[comment]: # (#################################################################)


# Axom Software Release Notes

Notes describing significant changes in each Axom release are documented
in this file.

The format of this file is based on [Keep a Changelog](http://keepachangelog.com/en/1.0.0/).

The Axom project release numbers follow [Semantic Versioning](http://semver.org/spec/v2.0.0.html).

## [Unreleased] - Release date yyyy-mm-dd

### Added
- Primal: Adds a `Quadrilateral` primitive
- Primal: Adds a `compute_bounding_box()` operator for computing the bounding
  box of a `Quadrilateral`
- Primal: Adds a `clip()` operator for clipping a tetrahedron against the
  half-space defined by a plane
- Primal: Adds a `checkAndFixOrientation()` function to `primal::Tetrahedron`
  that swaps the order of vertices if the signed volume of the Tetrahedron is
  negative, resulting in the signed volume becoming positive.
- Adds `FlatMap`, a generic key-value store which aims for drop-in compatibility
  with `std::unordered_map`, but utilizes an open-addressing design.

### Changed
<<<<<<< HEAD
- `MarchingCubes` allows user to select the underlying data-parallel implementation
  - `fullParallel` works best on GPUs.
  - `hybridParallel` reduces the amount of data processed and works best with
     `MarchingCubesRuntimePolicy::seq`.
  - `byPolicy` (the default) selects the implementation based on the runtime policy.
=======
- `MarchingCubes` and `DistributedClosestPoint` classes identify domains by their
  `state/domain_id` parameters if provided, or the local iteration index if not.
>>>>>>> 9410ed3d
- `MarchingCubes` and `DistributedClosestPoint` classes changed from requiring the Blueprint
  coordset name to requiring the Blueprint topology name.  The changed interface methods are:
  - `DistributedClosestPoint::setObjectMesh`
  - `DistributedClosestPoint::computeClosestPoints`
  - `MarchingCubes::MarchingCubes`
  - `MarchingCubesSingleDomain::MarchingCubesSingleDomain`
- Primal: `Polyhedron::volume()` function changed from returning a signed
  volume to an unsigned volume. The added `Polyhedron::signedVolume()` function
  returns the signed volume.
- Primal: `intersection_volume()` operators changed from returning a signed
  volume to an unsigned volume.

### Fixed
- quest's `SamplingShaper` now properly handles material names containing underscores
- quest's `SamplingShaper` can now be used with an mfem that is configured for (GPU) devices

## [Version 0.8.1] - Release date 2023-08-16

### Changed
- Updates to [RAJA version 2023.06.0][https://github.com/LLNL/RAJA/releases/tag/v2023.06.0]
- Updates to [camp version 2023.06.0][https://github.com/LLNL/camp/releases/tag/v2023.06.0]
- Updates to [Umpire version 2023.06.0][https://github.com/LLNL/Umpire/releases/tag/v2023.06.0]

### Fixed
- Fixed MFEMSidreDataCollection finite element space bug
- Various fixes to CMake machinery

## [Version 0.8.0] - Release date 2023-07-26

### Added
- Adds MarchingCubes class implementing the marching cubes algorithm for surface detection.
- Adds the following methods to `axom::Array` to conform more closely with the `std::vector` interface:
  - `Array::front()`: returns a reference to the first element
  - `Array::back()`: returns a reference to the last element
  - `Array::resize(size, T value)`: resizes the array, and sets any new elements to `value`.
- Adds an `ArrayView::empty()` method to return whether the view is empty or not.
- Adds an `area()` function to `primal::Polygon`
- Adds initial support for using Slam types on the GPU
- Adds support for using `ArrayViewIndirection` indirection policy with `slam::Map` and
  `slam::BivariateMap`
- Adds `const_iterator` support to `slam::BivariateMap` and `slam::SubMap`
- Primal: Adds a `Hexahedron` primitive
- Primal: Adds a `clip()` operator for computing the intersection of a
  `Hexahedron` and another `Tetrahedron` as a `Polyhedron`
- Primal: Adds an `intersection_volume()` operator for computing the volume of
  intersection between a primitive and a `Tetrahedron`
- Primal: Adds a `primal::Polyhedron::from_primitive()` operator that returns a
  `Polyhedron` object from a given primitive.
- Adds `DataStore::getBufferInfo()` and `Group::getDataInfo()` methods that insert information into a Conduit `Node` about buffers in a `DataStore` object or data in a `Group` subtree. The information can be accessed from the `Node` by the caller from specifically named fields in the `Node`.
- Quest: Adds a `quest::ProEReader` for reading in Pro/E tetrahedral meshes
- Quest: The `quest::IntersectionShaper` class can now use a percent error to determine
  whether the revolved volume for a shape is sufficiently accurate or whether the shape
  must be further refined. This new dynamic method of shaping complements the existing
  segment-based curve refinement method and it is activated using `Shaper::setRefinementType()`
  and by calling `Shaper::setPercentError()` to set a refinement error percentage.
- Multimat: adds initial support for fields stored on the GPU. `MultiMat::setAllocatorID()`
  or `MultiMat::setFieldAllocatorID()` can be called to change the memory space in which a
  field is allocated.
- Multimat: adds an `MultiMat::addExternalField()` function to support fields where the
  memory is managed externally. Fields which are externally-managed cannot be transposed
  between sparse and dense layouts, or moved between allocator spaces.
- Multimat: adds a `MultiMat::removeField()` function to remove fields from the Multimat
  instance.
- Multimat: adds an overload of `MultiMat::setCellMatRel()` that supports setting a
  multi-material relation in a compressed sparse-row (CSR) representation.
- Quest: Adds ability to import volume fractions into `SamplingShaper` before processing `Klee` input
- Slam: adds a `slam::MappedVariableCardinality` policy to accelerate mapping flat indices
  back to first-set indices when used in a `StaticRelation`
- Adds an `ArrayView(data, shape, strides)` constructor to support column-major and custom
  striding layouts.
- Adds an `ArrayView::subspan()` overload for multi-dimensional subspans
- Adds an `axom::utilities::insertionSort()` method.
- Quest: Adds Pro/E tetrahedral meshes as input to the `IntersectionShaper`
- Quest: For sample-based shaping, users can register callback functions to modify the input points
  before querying the spatial index. This allows, e.g. querying 3D points against 2D surfaces
  of revolution provided as c2c contour files.
- Adds an ``axom::utilities::locale`` utility function to guard against platforms that do not have the requested 
  locales via the `std::locale` function. If the system does not have the requested locale (e.g. `en_US.UTF8`),
  it returns the user's default locale.
- Sidre: Add new protocols `sidre_layout_json` and `conduit_layout_json` to provide output of DataStore layout in a user-readable format that excludes the numerical arrays held by Views and Buffers.
- Sidre: Add methods to methods for destroying Groups that will also destroy Buffers if the destruction of a Group and the Views in its subtree cause the Buffer to become detached from all Views.
- Sidre: Add two Group methods -- one to return a vector of the valid I/O protocols (based on compilation options), and one that returns a default protocol. 
- Klee: Add support in shaping driver and MFEMSidreDataCollection to write Blueprint datasets that contain matset metadata needed for VisIt to treat volume fraction arrays as a material. This enables VisIt plots such as FilledBoundary.

### Changed
- Fixed bug in `mint::mesh::UnstructuredMesh` constructors, affecting capacity.
  A missing factor was added.  If you worked around this by adding the factor yourself,
  you may want to undo that work-around.
- Updates blt submodule to blt@0.5.3
- Updates uberenv submodule to HEAD of main on 12May2023
- Updates to [conduit version 0.8.6](https://github.com/LLNL/conduit/compare/v0.8.3...v0.8.6)
- Updates to [mfem version 4.5](https://github.com/mfem/mfem/releases/tag/v4.5)
- Updates to [fmt version 9.1.0](https://github.com/fmtlib/fmt/releases/tag/9.1.0)
- Updates to `c2c` version 1.8.0
- The Axom library has been broken down into its component libraries (prefixed with `axom_`).
  This change requires no change to downstream CMake users who import our targets.
  The exported CMake target `axom` includes all components, but users who do not import our targets
  will need to create the link line themselves. The following replacement can be used:
  `-laxom` -> `-laxom_quest -laxom_multimat -laxom_slam -laxom_mint -laxom_klee -laxom_inlet -laxom_sidre -laxom_slic -laxom_lumberjack -laxom_core`
  If you only need a subset of the components, you can now use those targets directly, ie. `axom::inlet`.
- `IntersectionShaper` now implements material replacement rules.
- `axom::Array` move constructors are now `noexcept`.
- Exported CMake targets, `cli11`, `fmt`, `sol`, and `sparsehash`, have been prefixed with `axom::`
  to guard against conflicts.
- `DistributedClosestPoint` query now supports any blueprint-valid mesh format, including multidomain.
   Domain underloading and overloading can be expressed using multidomain format.  Closest points are
   identified by cp_rank, cp_domain_index, and cp_index.  The new cp_domain_index specifies the
   domain containing the closest point.
- `DistributedClosestPoint` interfacing variable names `closest_point` and `min_distance` have been
  changed to `cp_coords` and `cp_distance`, respectively, to match the naming convention of other
  interfacing variables.
- Adds `vcpkg` ports for `RAJA`, `Umpire` with optional `OpenMP` feature for automated Windows build
- Reduce size of `ArrayView::subspan` to prevent accessing invalid memory.
- Adds `vcpkg` port for `lua` as optional dependency on Windows
- Adds additional parameters to quest's `PointInCell` query to control the Newton solve
  from physical to reference space for a given element
- Remove function pointer call in IteratorBase::advance()
- Slam: `IndirectionPolicy::data()` now returns a reference to the underlying buffer
  Rebinding an indirection to a new buffer is now achieved through `IndirectionPolicy::ptr()`, which
  returns a mutable pointer to the buffer.
- Quest: `Shaper::applyTransforms()` is no longer a public method.
- Multimat: fields are now returned as shallow, device-copyable views of a field instead
  of full copies of field data.
- Multimat: `MultiMat::addField()` and `MultiMat::setVolfracField()` API now use `axom::ArrayView`
  to accept data.
- Multimat: Ported field data/sparsity layout conversion methods to GPU.
- Multimat: `MultiMat::makeOtherRelation()` now runs on the GPU with an appropriately-set allocator ID.
- Multimat: `MultiMat::setCellMatRel(counts, indices)` now runs on the GPU, and accepts GPU-side data.
- Renames `ArrayView::spacing()` to `ArrayView::minStride()`.
- Klee: A shape's geometry no longer needs a `path` field when its `format` is "none"
- Quest: Shapes without geometry can participate in replacement rules for sample-based shaping. Volume
fractions for the associated materials must be supplied before shaping.
- Primal: Expose Polyhedron::getFaces() as public method.
- Removed custom Spack package recipes in favor of using the radiuss-spack-configs repository as a submodule.

###  Fixed
- Fixed issues with CUDA build in CMake versions 3.14.5 and above. Now require CMake 3.18+
  for CUDA/non-gpu builds.
- Fix to allow Axom to build when using RAJA, but not Umpire.
- Checks validity of bounding boxes in `primal`'s intersection operators against planes
  and triangles before using the geometry.
- Improves import logic for `lua` dependency
- Improves import logic for `mfem` dependency in device builds when `mfem` is configured with `caliper`
- Fixes ambiguity when calling `Array::resize(size, value)` for `Array<bool>`
- Sidre: Group methods `hasChildView()` and `hasChildGroup()` changed to return false when Group holds items in list format. This fixes an IOManager issue causing failures for multi-domain meshes when writing Blueprint index file.
- Sidre: Changed Group::copyToConduitNode() method to properly handle Groups using the list format. Previously, it was assumed that all child items in a Group have a name, which is not the case for list format.
- Sidre: Fixed Group method `importConduitTreeExternal()` to handle lists with unnamed members the same as `importConduitTree()`.
- Slic and Lumberjack: Add missing calls to `flush()` for parallel output log streams.

### Deprecated
- Integer types in `src/axom/core/Types.hpp` are deprecated because `c++11` supports their equivalents.


## [Version 0.7.0] - Release date 2022-08-30

###  Added
- Adds a `view()` method to `axom::Array` class to simplify creation of a corresponding `axom::ArrayView`
- Adds GPU/OpenMP support to `spin::ImplicitGrid`.
  The following functions run with the user-specified execution space (specified as a template argument
  on `ImplicitGrid`):
  - `ImplicitGrid::insert(nelems, bboxes)`: insert a batch of bounding boxes into the implicit grid
  - `ImplicitGrid::getCandidatesAsArray(nquery, queryObjs, ...)`: query the implicit grid for a batch of
    query objects, and generate a CSR-format array for the candidates.
  In addition, `ImplicitGrid::getQueryObject()` returns an object that may be used within a GPU kernel
  to query the implicit grid.
- Added initial implementation of GPU/OpenMP-accelerated point-in-cell queries
- Added an alternative surface mesh tester function to Quest, based on `ImplicitGrid`
- Add `const` versions of `begin()` and `end()` for `Array` and `ArrayView`
- Add support for passing compatible custom allocator IDs to `axom::Array` with explicitly specified
  memory space
- Adds constructor overloads to `axom::Array` that uses both uninitialized data (`ArrayOptions::Uninitialized`)
  and custom allocators
- Adds a comparison operator (`operator<()`) to `StackArray`. This allows it to be used as a key for `std::map`
- Use compiler intrinsics for axom's bit utility functions: `popCount()`, `trailingZeros()` and `leadingZeros()`
- Adds a random-access iterator to `slam::DynamicSet`
- Adds an overload to `ImpicitGrid::getCandidates()` from a grid cell of the lattice.
  This makes it easier to iterate over the bins of the spatial index.
- Defines iterator traits on `axom::Array<T>`/`ArrayView<T>` iterators, to allow passing iterator
  pairs to standard library functions
- Adds full support for calling methods on `axom::Array<T>` allocated in device-only memory.
- Adds ability to index into subarrays of a multidimensional `axom::Array<T>` using
  `operator[]` and `operator()`
- Adds ability to build axom using the `hip` compiler. Support for running device
  kernels with hip will be added in the future.
- Adds new host-configs for HIP on LLNL platforms
- Adds GPU/OpenMP support to `spin::UniformGrid`.
  The following functions run with a user-specified execution space (specified as a template argument
  on `UniformGrid`):
  - `UniformGrid::initialize()`: creates/re-creates a uniform grid with an array of objects and their
    corresponding bounding boxes
  - `UniformGrid::getCandidatesAsArray()`: query the uniform grid for objects that share a grid
    cell with the query bounding box
  In addition, `UniformGrid::getQueryObject()` returns an object that may be used within a GPU kernel
  to query the uniform grid.
- Adds ability to specify a storage policy in `UniformGrid`. Two policies are provided:
  - `DynamicGridStorage` stores the bins as an array of arrays (default)
  - `FlatGridStorage` stores the bins as a flat array of elements, where each bin is a slice of the
    array
- Adds a templated uniform grid-based surface mesh tester function to Quest
- Adds an initializer list constructor and assignment operator to `axom::Array`
- Adds an overload of `axom::Array::resize(ArrayOptions::Uninitialized, dims)` to support resizes
  without constructing or initializing new elements
- Adds examples and tests for using Slic interface in Fortran
- Adds examples for using the BVH device traversal API
- Adds a `ScatteredInterpolation` query to quest, which enables interpolating scalar fields at arbitrary
  points from a given 2D or 3D point mesh in the Mesh Blueprint format. The current implementation
  generates a Deluanay complex over the points and performs linear interpolation over the
  triangle/tetrahedron at the query points.
- Adds a HIP execution policy for device kernels to run on AMD GPU hardware
- Adds new Slic macros that allow you to selectively print messages only on root ranks. For example,
  `SLIC_ERROR_ROOT(msg)` and `SLIC_ERROR_ROOT_IF(EXP, msg)`. This can be set via
  `slic::initialize(bool is_root = true)` or `slic::setIsRoot()`.
- Adds forward iterators to the `View`s and `Group`s of a `sidre::Group`.
  These can be accessed via the range-for syntax as `for(auto& view: grp.views()){...}`,
  Or using the iterator syntax as
  `for(auto& it = grp.views().begin(), itEnd = grp.views().end(); it ! itEnd ; ++it) {...}`, and similarly for the groups of a group.
- Adds forward iterators to the `Attribute`s and `Buffers`s of a `sidre::DataStore`,
  with a similar syntax, e.g. `for(auto& buf : datastore.buffers()){...}`.
- Adds an overload of `ImplicitGrid::getCandidatesAsArray()` to accept query points/bounding boxes
  as an `axom::ArrayView`.
- Adds a `primal::closest_point(point,sphere)` overload to find the closest point on a sphere to a given point
- Adds an overload to quest's `SignedDistance` query to return the closest point on the surface
  to the query point and the surface normal at that point. Also exposes this functionality
  in quest's signed_distance C API.
- Adds utility function for linear interpolation (`lerp`) of two numbers
- Adds utility function to compute binomial coefficients
- Adds a `CurvedPolygon` class to primal representing a polygon with `BezierCurve`s as edges
- Adds functions to compute the moments (area, centroid) of a `CurvedPolygon`
- Adds functions to evaluate integrals over `BezierCurve` and `CurvedPolygon` objects
- Adds a `ArrayViewIndirection` storage policy to Slam
- Adds set accessor methods to `slam::DynamicVariableRelation`
- Adds a new component to Axom, `multimat`, to simplify the handing of multi-material meshes and
  fields.
- Adds functions to compute winding numbers and in/out queries for `Polygon` and `CurvedPolygon` objects.
- Adds `constants.hpp` to primal to track geometric constants. Initially includes
  a value for `PRIMAL_TINY`, a small constant that can be added to
  denominators to avoid division by zero.
- `DistributedClosestPoint` query now supports "domain underloading" -- ranks that are passed in can
  have empty object meshes and/or empty query meshes
- 'BezierCurve' objects now support Rational Bezier curve functionality
- Primal: Adds a `clip()` operator for computing the intersection of a `Tetrahedron` and another `Tetrahedron` as a `Polyhedron`
- Added `slic::outputLocalMessages()` to output messages from the current rank to the console for MPI-enabled LogStreams.

###  Changed
- Axom now requires C++14 and will default to that if not specified via `BLT_CXX_STD`.
- Moved bit-twiddling functions to core component
- `axom::Array` now default-initializes its data by default. To create an Array with uninitialized
  elements, pass an `axom::ArrayOptions::Uninitialized` as the first constructor argument.
- `axom::ArrayView<const T>` can now be created from a `const Array<T>`
- Added new `ExecSpace` template parameter to `spin::ImplicitGrid`.
  `ExecSpace` is now the second template parameter (out of three) and defaults to `axom::SEQ_EXEC`.
- Instead of saving the entire `DataStore`, `MFEMSidreDataCollection` will now save only
  its domain and global groups
- When an `inlet::Field` fails a range or valid value constraint, the provided value and
  corresponding range/set of valid values are now included in the error message
- IOManager::write now allows the calling code to pass in the full name of
  the root file that it will produce
- Improved consistency of orientation operations in `primal::Plane`, `primal::Sphere`, `primal::orientation()`
  and `primal::in_sphere()`
- Improved efficiency for `primal::in_sphere()` -- the computations are now based on `(D+1)x(D+1)` determinants
  instead of `(D+2)x(D+2)` determinants for `D`-dimensional spheres
- Improved efficiency for (signed) area/volume functions of `primal::Segment`, `primal::Triangle` and `primal::Tetrahedron`
- Updates interface for `primal::Sphere` to use more of `primal`, e.g. uses `primal::Point` instead of `T*` to represent points
- Adds `circumsphere()` functions to `primal::Triangle` and `primal::Tetrahedron` to return the `Sphere`
  that circumscribes the triangle/tetrahedron's vertices
- Adds operator overloads to subtract a `primal::Vector` from a `primal::Point` to yield a new `primal::Point`
- Consolidates `quest::findTriMeshIntersections*()` implementations for `BVH` and `ImplicitGrid`
- `BVH::find*()` batch functions now return the total number of candidate intersections found
- Enables empty `axom::Array<T>` to be iterated over with `begin()/end()`
- Removed `AXOM_VERSION_EXTRA` in favor of `axom::gitSHA()` and adding the SHA to `axom::getVersion()` and
  `axom::about()`
- Use more specific type trait checks in `ArrayOps`, to avoid generating unnecessary copies in
  fill/destroy operations on otherwise trivially-copyable/destructible types.
- `axom::Array` now consistently propagates the allocator ID on copy, move, and swap operations when possible.
  This is a breaking change; copy-construction of a dynamic array from a device array will no longer automatically
  move the array to host memory, and will instead maintain the same allocator ID as the source array.
- The device traversal method `BVH::TraverserType::traverse_tree()` now supports passing in arbitrary query objects
  for BVH traversal.
- Moved `inlet::LuaReader::solState()` to be a protected function that now returns a `std::shared_ptr<axom::sol::state>`.
  This is an advanced feature that could cause users to break an input file state after verification. This also allows us
  to not expose `axom/sol.hpp` to all users of Inlet. This greatly reduces compile times. Using this feature requires
  both a derived class and including `axom/sol.hpp` in the user code.
- Renamed some overloads of function `createView` of
  `axom::sidre::Group` which accept `int ndims, IndexType *shape`
  arguments to be `createViewWithShape` or `createViewWithShapeAndAllocate`.
- Replaced an unused older incarnation of iterators in sidre with a new `std`-compliant
  implementation
- Removed an out-of-date manually-generated header file in sidre `sidre/core/sidre.hpp`.
  We recommend using the automatically generated header file `axom/sidre.hpp` to include
  sidre functionality.
- Removed functions from `sidre::ItemCollection` base class that were not common to all derived classes
  and added a new derived class `sidre::IndexedCollection`
- Spin: `BVH::findPoints/Rays/BoundingBoxes()` candidate search methods now accept an `axom::ArrayView<IndexType>`
  for the `offsets` and `counts` output arrays, and return `candidates` as an `axom::Array<IndexType>`.
- Renamed `primal::Polygon::centroid()` to `primal::Polygon::vertexMean()` because it was not actually computing the centroid.
- `axom:sidre:IndexType` is now the same type as
  `axom:IndexType`. Before, Sidre always used `int64_t`. Now it
  respects the define `AXOM_USE_64BIT_INDEXTYPE`.
- Mint now depends on the Slam component.
- Renames indirection policies in slam: The c-array indirection policy was renamed from `ArrayIndirection` to `CArrayIndirection`
  and the axom::Array-based indirection policy was renamed from `CoreArrayIndirection` to `ArrayIndirection`.
- Mfem dependency updated to 4.4
- `primal::detail::intersect_ray` now correctly identifies intersections between collinear `Segment` and `Ray` objects.
- Improved efficiency and robustness of barycentric coordinate
  and circumsphere computation for Triangles and Tetrahedra.

###  Fixed
- Fixed a bug relating to swap and assignment operations for multidimensional `axom::Array`s
- Fixed over-eager caching of restored `mfem::FiniteElementSpaces` in `sidre::MFEMSidreDataCollection`
- Fixed a bug in which Inlet verification bails out on the first failure, which resulted in
  incomplete error lists
- Fixed a bug in `quest::PointInCell` when not using RAJA
- Fixed a potential memory leak in `axom::Array<T>` for non-trivial types `T` which allocate memory
- Added a guard in `axom::ArrayList` for axom configurations without Umpire to fix a compiler error (XL compiler)
- Inlined some fully specialized functions in `quest::Delaunay` to avoid "multiply-defined" linker errors
- Fixed `axom::Array<T>` fill operations on uninitialized memory
- Fixed behavior of `axom::Array<T>::resize(new_size)` with `new_size < curr_size`
- Fixed computation of signs in `quest::SignedDistance` when closest point is along an edge
  with a sharp dihedral angle and the adjacent triangles have significantly different areas
- Fixed bug in axom::Path that ignored the leading delimiter character if one was present
- Fixed gcc compiler errors in configurations without RAJA or Umpire
- Fixed `axom::Array<T>` behavior on copy-construction when `T` is a non-trivial type
- Replaced `using` statement in `SidreDataTypesIds.h` with `typedef`
  since C syntax is required in this file.
- Fixed bug on two-dimensional `sidre::Array<T>` construction where the size is set to the underlying buffer
  capacity, instead of the actual number of elements
- Fixed `axom::Array<T>::insert` behavior with non-trivial types.
- Fixed bug in Slic macros for MPI-based LogStreams not aborting when using collective Error or Warning
  macros

## [Version 0.6.1] - Release date 2021-11-17

###  Added
- Added a config variable, `AXOM_DEBUG_DEFINE` to control whether the `AXOM_DEBUG` compiler define is enabled.
  By `DEFAULT`, it is enabled for `Debug` and `RelWithDebInfo` configurations, but this can be overriden
  by setting `AXOM_DEBUG_DEFINE` to `ON` or `OFF`.
- `axom::Array` is now GPU-compatible, in particular via a memory space template parameter and via
  extensions to `axom::ArrayView` that allow for copying into kernels and transfers between memory spaces.
- Adds some utility arithmetic operators for adding and subracting `primal::Point`s and `primal::Vector`s

###  Changed
- Renamed `AXOM_NOT_USED` macro to `AXOM_UNUSED_PARAM` for better consistency with other Axom macros
- Added `explicit` to `axom::Inlet::InletVector` constructors and added a constructor that accepts a `double*`
- `AXOM_ENABLE_MFEM_SIDRE_DATACOLLECTION` configuration option is now `ON` by default (rather than `OFF`).
  This option should be disabled if `mfem` was configured with `MFEM_USE_SIDRE`.

###  Fixed
- The `AXOM_DEBUG` compiler define is now properly exported via the `axom` CMake target when it is enabled
- Added tolerance parameter `EPS` to `primal::closest_point()` operator. This effectively snaps
  closest points to the triangle boundaries vertices and edges when they are within `EPS`,
  improving consistency when, e.g., querying multiple triangles from the same mesh.
- Fixed regression in `SignedDistance` queries for query points closest to edges or vertices
  of the input triangle mesh
- Guard fmt's compiler defines from clashing with downstream fmt's.


## [Version 0.6.0] - Release date 2021-11-04

### Added
- Added new CMake option to allow users to turn off Axom created tools: `AXOM_ENABLE_TOOLS`
- Inlet can now log verification errors to a user-processable list instead of using Slic
- Sidre parallel I/O: Added new mapping arrays to the automatically-generated Blueprint
  index to support new schema for multi-domain parallel meshes.
- Added support for optional third-party `c2c` ("contours to codes") library for parsing 2D spline data.
  `c2c` is currently only available for Axom configurations on LLNL platforms.
- Primal's `intersect(Ray, Segment)` can now return the parametric coordinates of the intersection
  along both the ray and the segment (when the intersection exists)
- Primal's `intersect(Segment, BoundingBox)` can now return the parametric coordinates bounding the
  portion of the segment contained within the BoundingBox (when the intersection exists)
- Generalizes Quest's `InOutOctree` class to work with 2D line segment meshes. Previously,
  it only worked with 3D triangle meshes
- Added support for reading `c2c` ".contour" files in Quest. Contours that enclose a 2D region can be linearized
  into line segment meshes and loaded into Quest's `InOutOctree` for in/out queries.
- Updated the Quest `inout` C API to support 2D queries using the `c2c` library, when Axom is configured with `c2c`
- Updated the C++ Quest "containment" example to support 2D in/out queries
  (in addition to the already supported 3D queries)
- Added `axom::Array` modeled after `std::vector`. Previous `axom::Array` renamed to `axom::MCArray`. Future changes to both arrays are expected.
- Added a `data_collection_util` tool to generate Mesh Blueprint compliant high order distributed meshes from
  an mfem mesh or over a Cartesian domain
- Added utility functions `axom::utilities::getHostName()` and `axom::utilities::getUserName()`.
- Added new `axom::primal::ZipIterable<T>` type to convert structure-of-arrays data to a given
  Primal geometric primitive.
- Quest: Added a `computeDistances()` function to `SignedDistance` class for batched
  signed-distance queries.
- Spin: Added a `getTraverser()` function to `BVH`, enabling the customized traversal of a
  BVH from within a device kernel.
- Primal: Adds an `Octahedron` primitive
- Primal: Adds a `Polyhedron` primitive for representing convex polyhedra bounded by planar polygons in 3D
- Primal: Adds a `clip()` operator for computing the intersection of a `Tetrahedron` and an `Octahedron` as a `Polyhedron`
- Klee: Adds a new component, `klee`, for specifying non-conformal shape overlays for materials onto simulation meshes.
  This component defines a schema for defining, transforming and overlaying 2D and 3D shapes
  and validates klee input files. See the [klee documentation](https://axom.readthedocs.io/en/latest/axom/klee/docs/sphinx) for more information.
- Quest: Adds a new query for sampling-based "shaping" onto low- or high-order computational meshes
- Quest: Adds a new query for intersection-based "shaping" of revolved contours onto 3D hexahedral meshes.
  This capability uses a RAJA policy operate on various execution spaces (host, openmp, device).
- Quest: Adds a "shaping" example for embedding a klee specification onto an MFEM mesh
- Added Sidre function `View::clear()`.
- Core now provides an `axom::ArrayView` that provides view/indexing semantics over a raw pointer.
  This replaces the external buffer logic previously provided by `axom::Array`.

### Changed
- `MFEMSidreDataCollection` now reuses FESpace/QSpace objects with the same basis
- Harden configuration options for BLT tools (style, code quality, etc.) against accidentally being enabled for users.  Developers will
  always give a full path (e.g. `CLANGFORMAT_EXECUTABLE`)
- Inlet: `Writer`s are passed directly to `Inlet::write` instead of being registered
- `Inlet` objects can now be constructed without a user-provided `sidre::DataStore`
- Conduit version changed to v. 0.7.2
- Renames `AXOM_DEBUG_VAR` macro to `AXOM_UNUSED_VAR` since there were many cases where the latter
  was not the appropriate name. This macro elides warnings about unused variables
- Inlet's `isUserProvided` can now be used to query the status of subobjects of a `Container` via a name parameter
- Upgrades our `vcpkg` usage for automated Windows builds of our TPLs to its [2021.05.12 release](https://github.com/microsoft/vcpkg/releases/tag/2021.05.12)
- Upgrades built-in `cli11` library to its [v1.9.1 release](https://github.com/CLIUtils/CLI11/releases/tag/v1.9.1)
- Quest's `inout` C API has two new functions: `inout_set_dimension()` and `inout_set_segments_per_knot_span()`.
  The latter is only applicable for 2D queries on `c2c` contours
- Spin: Refactored `BVH` public API based on user suggestions
  `BVH` constructor only handles setting up default values, while the actual building of the BVH is
  now done in a `BVH::initialize(primal::BoundingBox*, int)` method.
  Alternate Umpire allocator IDs are supplied via `BVH::setAllocatorID(int)`.
  Other `BVH` methods have been modified to accept or return Primal primitives.
- Spin: Removed hard dependency on RAJA and Umpire from `BVH`.
- Moved `slam::IteratorBase` to `axom::IteratorBase`.
- `sidre::Array` now derives from `axom::MCArray`.
- `axom::Array` is now multidimensional; it intends to behave like `std::vector` in the 1D case
  and `numpy.ndarray` in the multidimensional case
- Quest: `SignedDistance` has been modified to use `spin::BVH` instead of `BVHTree`. This
  enables signed-distance queries to run on the GPU, as specified via a new template
  parameter.
- Spin: Removed `BVHTree` class in favor of `BVH`.
- Quest's `signed_distance` C API: Removed functions related to old `BVHTree` class
  and added functions related to `BVH` class
    * Removed: `void signed_distance_set_max_levels( int maxLevels )`
    * Removed: `void signed_distance_set_max_occupancy( int maxOccupancy )`
    * Added: `void signed_distance_set_allocator( int allocatorID )`
    * Added: `void signed_distance_set_execution_space( SignedDistExec execSpace )`
- All built-in third-party libraries (`fmt`, `cli11`, `sol`, and `sparsehash`) have been guarded to allow downstream users to
  have their own versions. This includes moving their headers under `include/axom` instead of `include/` and
  moving their C++ namespace under `axom` (eg. `fmt` to `axom::fmt`).  If you don't use our built-n TPLs this has no
  affect on you, but if you do these are some the changes you will need to make:

    | Library    | Namespace changes                 | Header include changes                                          |
    | -----------| --------------------------------- | ----------------------------------------------------------------|
    | fmt        | `fmt::` &rarr; `axom::fmt::`      | `#include "fmt/fmt.hpp"` &rarr; `#include "axom/fmt.hpp"`       |
    | sol        | `sol::` &rarr; `axom::sol::`      | `#include "sol/sol.hpp"` &rarr; `#include "axom/sol.hpp"`       |
    | sparsehash | `google::` &rarr; `axom::google::`| `#include "sparsehash` &rarr; `#include "axom/sparsehash`       |
    | cli11      | `CLI::` &rarr; `axom::CLI::`      | `#include "CLI11/CLI11.hpp"` &rarr; `#include "axom/CLI11.hpp"` |

- Moved `axom::MCArray` and the `sidre::Array` it was based on into `mint`
  as `axom::deprecated::MCArray` and `sidre::deprecated::MCArray`, respectively.
  `sidre::Array` is now based on `axom::Array`.
- `utilities::string::split` now returns a vector instead of using an out-parameter,
  Inlet's string utilities were moved to Core, and `splitLastNTokens` was renamed to `rsplitN`
- `axom::Array`-related classes have been moved into individual files.
- RAJA dependency updated to 0.14.0
- Umpire dependency updated to 0.6.0. Support for versions prior to v2.1.0 was removed.
- Conduit dependency updated to 0.7.2+ (develop as of Sept 13, 2021). This was required because Spack
  is now using `HDF5`'s CMake build system.
- Internal BLT dependency updated to 0.4.1


### Fixed
- Fixed Primal's `intersect(Ray, Segment)` calculation for Segments that do not have unit length
- Fixed problem with Cray Fortran compiler not recognizing MSVC pragmas in `axom/config.hpp`.
  The latter are now only added in MSVC configurations.
- Fixed bug in `Mint`'s VTK output for fields of type `int64` and `float`
- Improved loading of data collections in `MFEMSidreDataCollection`
- Added workaround to `MFEMSidreDataCollection` for `C++14` standard library feature that was not available in `gcc@4.9.3`
- Delayed finalizing reloaded mesh in `MFEMSidreDataCollection` until after setting
  the nodal `GridFunction` (when applicable)
- Transposed `R` and `Z` coordinates when linearizing NURBS curves in `c2c` reader
- Fixed user-reported in/out ambiguity within some `InOutOctree` cases with grazing triangles

## [Version 0.5.0] - Release date 2021-05-14

### Added
- Added the MFEMSidreDataCollection class for describing [MFEM] meshes and associated fields.  This
  class was adapted from MFEM's SidreDataCollection and is enabled when Axom is built with MFEM
  *and* the `AXOM_ENABLE_MFEM_SIDRE_DATACOLLECTION` CMake option is enabled.
- Added `slic::setAbortFunction` to configure a custom callback when Slic aborts.
- Added a `batched` option to quest's `InOutOctree` containment query example application.
  This uses a kernel to test for containment on an array of points.
  The query uses OpenMP threading, when available.
- Inlet: Added support for user-defined conversions from Inlet tables to user-defined
  types, and support for arrays of user-defined types
- Added compiler define `NOMINMAX` to `axom/config.hpp.in` to avoid problems with
  the Windows `min` and `max` macros.
- Added `cpp14` variant to Spack package to allow `Inlet::LuaReader` to be used more easily.
- Inlet: Added support for string-keyed associative arrays (dictionaries)
- Inlet: Added support for defining and retrieving functions from the input file
- Inlet: Added support for YAML and JSON input files
- Inlet: Added support for mixed-key (integer and string) associative arrays
- Inlet: Added support for deeply nested containers of structs
- Inlet: Added support for `void` and strings in Lua-defined functions
- Inlet: Added `get<std::vector<T>>` for retrieving arrays without index information
- Inlet: Added a new `Writer` for generating JSON schemas which can be used by text editors
  for autocompletion
- Inlet: SphinxWriter will now document the signature of function callbacks added to a schema
- Axom::Path - New class for performing basic path operations with user-selectable
  delimiter characters
- Inlet: Added a method to `inlet::Inlet` that retrieves the set of unexpected names
  in the input file
- Inlet: Added an option to mark `Container`s as strict, which fail verification when unexpected
  entries are present
- Added support in `MFEMSidreDataCollection` for registering `QFunctions`
  (data associated with quadrature points on a mesh)
- Inlet: The internal hierarchy of an `Inlet` object can be reconstructed from a Sidre group,
  excluding callback functions
- Added new overloaded version of method
  `sidre::DataStore::generateBlueprintIndex` to incorporate new MPI
  features in conduit and allow for generation of a blueprint index on
  an under-decomposed parallel mesh
- Added new method `sidre::View::importArrayNode` to import a
  `conduit::Node` holding array data directly into a `sidre::View`
- Added support for registering material and species sets in
  `MFEMSidreDataCollection`.  These correspond to
  [`matset`](https://llnl-conduit.readthedocs.io/en/latest/blueprint_mesh.html#material-sets)s
  and
  [`specset`](https://llnl-conduit.readthedocs.io/en/latest/blueprint_mesh.html#species-sets)s
  in the Mesh Blueprint

### Changed
- Converted [Uberenv] to a git submodule. We previously vendored a copy of this script.
- The Sidre Datastore no longer rewires Conduit's error handlers to Slic by default.
  It can be  explicitly rewired using the static
  `DataStore::setConduitSLICMessageHandlers()` method.
- Inlet: Changed `SchemaCreator` to an abstract class and added missing functions
- Inlet: Added ability to access the `Reader` class from `Inlet` and Sol Lua state
  from the `LuaReader` class
- Inlet: Switched accessor interface to match that of the STL with `operator[]` and
  `T get<T>()`
- Inlet: `std::shared_ptr<T>` has been replaced with `T&` in non-owning contexts
  and `std::unique_ptr<T>` in owning contexts - specifically, within Inlet's internal
  tree structure
- Unified core and SPIO unit tests into fewer executables to limit size of build directory
- Renamed `axom::slic::UnitTestLogger` to `axom::slic:SimpleLogger` because it's used in
  more than just unit tests.
- Inlet: Input file functions can now be of arbitrary signature subject to type and arity
  restrictions
- Exported all symbols on Windows by default when compiling a dynamic library
- Updated TPL `conduit` to version 0.6.0 released Nov 2, 2020.
- Updated built-in TPL `sparsehash` to version 2.0.4 released Aug 11, 2020.
- Inlet: Exposed `primal::Vector` in Lua for use in input-file-defined functions
- The `MFEMSidreDataCollection` will now reconstruct fields and the mesh when a
  datastore is `Load`ed in
- Inlet: Cleaned up `Table` interface to eliminate ambiguity and duplicated functionality
- Inlet: Renamed `DocWriter` to `Writer` and refactored its interface
- Inlet: Renamed `Table` to `Container`
- Inlet collections of mixed or incorrect type will now fail verification, even if they're
  not marked as required
- Required Inlet collections no longer fail Inlet verification if they are empty in the input file
- Inlet: `operator bool` for `Field` and `Container` has been replaced with more precise `isUserProvided`
  and `exists`, which also returns `true` if a default value was specified.
- Updated built-in TPL `fmt` to master branch snapshot, March 26, 2021.
- Inlet: `SphinxWriter` will now print only one element schema per container instead of
  printing the same schema for each element in the container
- Updated BLT to version 0.4.0 released 9 Apr 2021
- Updated MFEM to version 4.2 released 30 Oct 2020. Axom no longer requires MFEM to be built serially
- The macro for exporting symbols is now `AXOM_EXPORT` instead of `AXOM_API`
- Updated Conduit to v0.6.0
- Updated SCR to compatibility with v3.0rc1

### Fixed
- Updated to new BLT version that does not fail when ClangFormat returns an empty
  version string.  BLT/Axom now issues a warning and disables the `style` build
  target if version is unknown or wrong.
- Inlet: Apply lambda verifiers on generic containers to individual elements
  for consistency
- Inlet: Fixed a bug relating to nested table lookups of primitive arrays and functions
- Fixed a bug relating to deeply nested callback functions in Inlet
- Inlet: Always ignore primitive array elements that do not match the requested type
- Inlet: Empty structs/collections of structs with required sub-elements no longer fail
  verification
- Quest: Fixed a bug with InOutOctree for triangles that lie on faces of octree blocks
- Updated to use newer Conduit config directory
- Add support for legacy hdf5 cmake build system

## [Version 0.4.0] - Release date 2020-09-22

### Added
- Exposed the tolerance parameter `EPS` that is used to determine intersections between
  triangles in `primal:intersect()` as an optional final parameter.
- Added BVH spatial index option to the `mesh_tester` utility for calculating
  triangle-triangle intersection.
- Added `axom::execution_space< ExecSpace >::onDevice()` to check if execution
  space is on device.
- Added Axom macro `AXOM_SUPPRESS_HD_WARN` to silence host device compiler
  warnings.
- Added option to quest's `SignedDistance` class and C API to toggle whether
  the distance query computes the sign.
- Added a `batched` option to quest's signed distance query example application.
  This computes all distance queries on an array of points using a single call to `computeDistance`.
  The query uses OpenMP threading, when available.
- Added new component, Inlet, to assist in retrieving and storing data from
  an input deck.
- Added the ability to specify an [Umpire] allocator ID to use with the
  BVH. This allows the application to use a device allocator for the BVH and
  avoid use of Unified Memory (UM) on the GPU, which can hinder perfomrmance,
  or use a pool allocator to mitigate the latencies associated with allocation/deallocation.
  The allocator ID is specified as an optional argument to the BVH constructor.
- Added new CMake option, `AXOM_ENABLE_ANNOTATIONS`, to enable/disable code
  annotations in Axom. Default is OFF.
- Added Axom annotation macros. The macros can be used to annotate functions,
  using the `AXOM_PERF_MARK_FUNCTION` macro, or at a more fine grain level,
  different sections of code can be annotated by wrapping them within an
  `AXOM_PERF_MARK_SECTION` block. As a first cut, this works with NVTX tools.
  However, the hooks are in place to add support for Caliper in the future.
- Added a simple interface to NVTX that allows an application to set the color
  and category for NVTX ranges corresponding to annotated code in Axom. The
  application can now call `axom::nvtx:set_color()` and
  `axom::nvtx::set_category()` to set the corresponding parameters respectively.
  This facilitates in the performance evaluation by allowing developers to easily
  filter out calls by category or visually by setting a different color to use
  in GUI tools, such as, NVVP and NSight.
- Added a portable floating_point_limits traits class, to return min(), max(), lowest()
  and epsilon() of a `float` or `double` type. The functionality is equivalent to that provided by
  std::numeric_limits, but, the code is host/device decorated accordingly such that it
  can also be called on the device.
- Added initial support for ray queries using the BVH. The caller may now supply a set of rays to
  a BVH and the BVH will return a set of candidate BVH bins that intersect each ray.
- Added initial support for bounding box queries using the BVH. The caller may
  now supply a set of bounding boxes to a BVH and the BVH will return a set of
  candidate BVH bins that intersect each bounding box.
- Added an `axom-config.cmake` file to axom's installation to streamline incorporating axom
  into user applications. See `<axom-install>/examples/axom` for example usages.
- Added [Sol] as a built-in TPL for fast and simple `C++` and `Lua` binding.
  Sol is automatically enabled when `LUA_DIR` is found.
  The version of Sol used in this release is `v2.20.6`, which requires `C++14`.

### Removed
- Removed the `AXOM_ENABLE_CUB` option, since `CUB` is no lonher used directly in
  Axom code. Instead, we use `RAJA::stable_sort` with RAJA-v0.12.1 and fallback
  to `std::stable_sort` with older versions of RAJA and when the code is built
  without RAJA.

### Changed
- Updated Axom to support RAJA-v0.12.1 and Umpire-v4.01, but the code remains
  backwards compatible with previous versions of RAJA and Umpire.
- Transitioned Axom's code formatting tool from `Uncrustify` to [clang-format].
  Axom's clang-format rules depend on clang 10.
- Modified the command line interface for `mesh_tester` utility. Interface
  now uses a *-m, --method* option to select the spatial index, and *-p, policy*
  option now accepts a string or integer value.
- Renamed the `AXOM_USE_MPI3`option to `AXOM_ENABLE_MPI3` for consistency.
- Modified the API for the BVH to accomodate different query types. The queries are now
  more explicitly called `BVH::findPoints()` and `BVH::findRays()`.
- Modified the API of Axom's memory management routines to not leak usage of Umpire. Instead of
  passing an `umpire::Allocator` object to specify an allocator, we now use the corresponding
  integer ID associated with the allocator.
- All names in the C API now preserve the case of the C++ function.
  ex. `SIDRE_datastore_new` is now `SIDRE_DataStore_new`.
- Fortran API in slic module. `axom::slic::message` Level enums are changed
  from  *enum-name_enumerator* to *namespace_enumerator*.
  ex. `level_error` is now `message_error`.
- Fortran derived-type constructors are now generic functions named afer the derived type.
  `datastore_new` is now `SidreDataStore`
  `iomanager_new` is now `IOManager`

### Fixed
- Fixed a bug in `primal::intersect(Segment, BoundingBox)` and added regression tests.
- Spin's octrees can now be used with 64-bit indexes. This allows octrees
  with up to 64 levels of resolution when using a 64-bit index type.
- Resolved issue with `AXOM_USE_64BIT_INDEXTYPE` configurations. Axom can once again
  be configured with 64-bit index types.
- Fixed a triangle-triangle intersection case in primal that produced inconsistent results
  depending on the order of the triangle's vertices.
- Fixed issue in the parallel construction of the BVH on GPUs, due to incoherent
  L1 cache that could result in some data corruption in the BVH. The code now
  calls ``__threadfence_system()`` after the parent is computed and stored back
  to global memory to ensure that the *write*  is visible to all threads.
- Fixed issue in Mint that would cause the clang@9.0.0 compiler to segfault. The
  `mint_cell_types.cpp` test was causing a segfault in the compiler. The main
  issue triggering this compiler bug was the use of `constexpr` when defining the
  static `cell_info` array of structs. The code has been modified to use `const`
  instead.
- Fixed issue in Quest's Signed Distance query that would prevent consecutive
  calls to Quest when MPI-3 shared memory is enabled due to not properly
  nullifying internal pointers when finalize is called.
- Fixed issue where the BVH would dispatch to the CPU sort() routine when the
  specified execution policy was CUDA_EXEC async. Now, when the execution policy
  is CUDA_EXEC the code would correctly dispatch to the GPU sort, using CUB
  (when CUB is enabled), regardless of whether it's synchronous or asynchronous.
- Fixed issue with missing the bvh_traverse.hpp from the install prefix, which was preventing
  applications from using the BVH when pointing to an Axom install prefix.
- Fixed usage of cuda kernel policies in Mint. Raja v0.11.0 changed the way max threads
  launch bounds is calculated. Consequently, a large number of threads was being launched
  leading to max registry count violation when linking. We are now using fixed kernel size
  of 256 threads (16x16 in 2D and 8x8x4 in 3D).
- Third-party libraries can now build on the Windows platform through uberenv using vcpkg
  ("zero-to-axom support on Windows")

### Known Bugs
- Encountered a compiler bug on IBM LC platforms when using the IBM XL C/C++
  compiler. The issue is manifested in the `generate_aabbs_and_centroids` method
  in the `spin_bvh.cpp` unit test. It seems that the compiler does not handle
  the lambda capture of the arrays correctly which leads to a segfault. A
  workaround for the IBM XL compiler is provided.
- There is a known bug in MVAPICH that prevents consecutive creation/deletion
  of MPI windows. This was encountered on LC platforms when enabling shared
  memory in the Signed Distance Query. See the corresponding
  [Github Issue](https://github.com/LLNL/axom/issues/257) for details.

## [Version 0.3.3] - Release date 2020-01-31

### Added
- Define different execution spaces. This refines and consolidates
  the execution policy concepts from mint and spin, which are now defined in
  Axom core, such that they can be used by other components.
- Added a generic axom::for_all(), which can be used to write simple parallel
  loops.
- Added [CLI11](https://github.com/CLIUtils/CLI11) command line parser as a built-in third party library.

### Changed
- Updated Conduit to v0.5.1
- Updated RAJA to v0.11.0
- Updated Umpire to v2.1.0, which, natively handles zero byte re-allocations consistently. Workaround
  for older releases of Umpire is in place for backwards compatibility.
- Updated BLT to develop (f0ab9a4) as of Jan 15, 2020
- Set CUDA_SEPARABLE_COMPILATION globally instead of just in a few components.
- Reduced verbosity of quest's InOutOctree in cases where query point lies on surface.
- Changed semantics of ``axom::reallocate(_, 0)`` to always return a valid pointer.
  This matches the semantics of Umpire's ``reallocate(_, 0)``.
  Note: Umpire's PR-292 fixed a bug in its handling of this case and Axom
  includes a workaround to get the new behavior until we upgrade to Umpire v2.0+.

### Fixed
- Fixed a bug in ``convert_sidre_protocol`` example. Data truncation functionality now
  works properly when multiple Views point to the same data.


## [Version 0.3.2] - Release date 2019-09-22

### Added
- Added support in Mint for reading and writing an unstructured mesh in the [SU2 Mesh file format].
  This includes support for both single and mixed cell type topology unstructured mesh types.
- Added a new option to enable/disable use of CUB, `AXOM_USE_CUB`, which is disabled by default. This
  allows to disable CUB to circumvent issues encountered with the device linker.
- Added a BezierCurve primitive type to primal. A new ``intersect`` operator was also added to
  compute the intersection points between a pair of Bezier curves of arbitrary order.

### Changed
- Updated Raja TPL to v0.9.0
- Updated Umpire TPL to v1.0.0
- `AXOM_USE_OPENMP` is now being set at configure time accordingly instead of
  auto-detected based on whether `_OPENMP` is passed by the compiler. This
  fixes issues where a host code would compile Axom w/out OpenMP, but, use
  Axom in parts of the code where OpenMP is enabled.

### Fixed
- Fixed usage of Umpire's MemoryResourceType enum in Axom. Axom was assuming that
  there was a one-to-one correspondance of the entries in the MemoryResourceType enum
  and the IDs of the predefined allocators. However, this assumption generally does
  not hold. This version corrects this by explicitly querying the ID of the predefined
  allocator for a particular resource and using that subsequently in the code.


## [Version 0.3.1] - Release date 2019-07-22

### Added
- Added a new implementation of the Bounding Volume Hierarchy(BVH) spatial
  acceleration data-structure to spin. The new BVH implementation relies on RAJA
  and allows for constructing and using the BVH sequentially or in parallel on
  the CPU or in parallel on the GPU. The new implementation is available only
  when Axom is compiled with RAJA and Umpire support.
- Added Umpire and RAJA to the spack build.
- Centralized Axom's memory management functions in a separate header and extended them
  to use Umpire when enabled.
- Added the ability to point Axom to an UMPIRE build by specifying UMPIRE_DIR either in
  a host-config or at the command line. Axom components can link to Umpire, by specifying
  "umpire" as a dependency. A simple umpire smoke test is also added for regression testing.
- Added for_all_faces to the mint execution model.
- Added support for face connectivity in the mint UnstructuredMesh class.
- Added support for face data and face connectivity in the mint StructuredMesh classes.
- Added Python module for Quest signed distance interface.
  See the file src/axom/quest/interface/python/README.md for more information.
- Added capability in sidre IOManager to read files while running on a number
  of MPI ranks greater than the number of ranks that were used to create
  the files.
- Users can now set the vertex welding threshold parameter in Quest's In/Out query.
  This was previously not exposed to the user. The default value is 1E-9.
- Unify all Axom component libraries into one library named axom.
- The routine that checks if a surface mesh is watertight now marks boundary
  cells. A cell-centered field, named "boundary", is used to mark  boundary cells
  with a value  of  "1" and "0" otherwise. This facilitates in visually inspecting the
  surface mesh and identify the problematic regions for the In/Out and SignedDistance
  queries.

### Removed
- Moved `mint::Array` to `axom::Array` with sidre storage in `sidre::Array`;
  also moved `mint::IndexType` to `axom::IndexType`.
- Replaced `sidre::SidreLength` with `sidre::IndexType`.
- Replaced usage of std::size_t in sidre with `sidre::IndexType`.
- Added `AXOM_ENABLE_EXPORTS` which enables `CMAKE_ENABLE_EXPORTS` to allow demangled
  axom function names in stack traces. This option is ON by default in debug builds.


### Changed
- Updated conduit TPL to v0.4.0
- Updated mfem TPL to v4.0
- Slam's Set and Relation classes are now parameterized by a PositionType and ElementType.
  Its Map classes are now parametrized by a SetType.
- Updated the fmt tpl.
- Replaced old quest C-style interface with a new quest inout API.
  Functions related to the inout point containment query are prefixed with `inout_`.
  The new API has an option to set the verbosity of the inout initialization and query.
- Changed `sidre::IndexType` to be a 64bit signed integer.
- Changed `slic::stack_trace` to `slic::internal::stack_trace` which now attempts to
  output a demangled stack trace.

### Fixed
- Axom can once again be configured with `AXOM_ENABLE_EXAMPLES=ON` and `AXOM_ENABLE_TESTS=OFF`.
- Quest's vertex welding now works with small welding threshold values (e.g. 1E-20).
  Welding was previously broken when this value was smaller than 1E-8.
  This fix also resolved an issue with small grid spacing values in primal's RectangularLattice.


## [Version 0.3.0] - Release date 2018-08-02

### Added
- Added initial implementation of a RAJA-based mesh-aware execution model in Mint.
  The execution model provides a functional interface for generic traversals and
  various mesh traversals, e.g., looping over all the nodes or cells of the mesh.
- Added AXOM macros for lambda expressions and host/device decorators
- Added the ability to point Axom to a RAJA build by specifying `RAJA_DIR` at
  a host config or at the config-build.py. Axom components can now link RAJA
  by specifying "raja" as a dependency. A simple RAJA smoke test is also added
  for regression testing.
- Added `isStructured()` and `isUnstructured()` convenience methods to the mint::Mesh object.
- Added support for using MPI-3 on-node shared memory data-structures to store
  the input surface mesh in quest. Instead of each rank duplicating the mesh
  data (e.g. node coordinates and cell connectivity), ranks within the same
  compute node can now share and utilize the same mesh data buffer. This reduces
  the memory overhead associated with duplicating the mesh at each rank which can
  be a limiting factor when reading large meshes. This feature is currently only
  exposed in Quest's signed distance query and requires Axom to be compiled with
  MPI-3 support (i.e., setting `AXOM_USE_MPI3=ON`)
- Added the ability to call resize() on a Mint UnstructuredMesh. This functionality
  was not previously exposed in the UnstructuredMesh API.
- Added support for non-closed surface mesh input to the signed distance query.
- Added new interface for the signed distance query along with corresponding tests
  and examples.
- Updated to [fmt version 5.1.0](https://github.com/fmtlib/fmt/releases/tag/5.1.0)
- Added `AXOM_ENABLE_TESTS` which is a CMake dependent option of ENABLE_TESTS
- Added `AXOM_ENABLE_DOCS` which is a CMake dependent option of ENABLE_DOCS
- Added `AXOM_ENABLE_EXAMPLES` which is a CMake dependent option of ENABLE_EXAMPLES
- Added jacobi_eigensolve() method for computing the eigenvalues and eigenvectors
  of real, symmetric matrices.
- Added matrix_norm() operator for computing matrix norms. The implementations
  supports the p1-norm, infinity-norm and frobenious matrix norm.
- Added eigen_sort() routine for sorting the supplied eigenvalues and corresponding
  eigenvectors in ascending order.
- Initial integration of Mint and Sidre. Mint can now operate on meshes
  stored in Sidre and conform to the [computational mesh blueprint conventions](http://llnl-conduit.readthedocs.io/en/latest/blueprint.html).
- Added a sphere-sphere intersection test to Primal.
- Added a utility function to Quest to *weld* vertices in a triangle mesh that
  are within a given tolerance. After welding, all triangles incident in a
  vertex have the same index for that vertex. This function has been integrated
  into the ``mesh_tester`` utility.
- Added a bounded All-Nearest-Neighbor query to Quest. This query takes a list
  of point locations and associated regions, and for each point reports the
  nearest point in a different region that is no farther than a max search
  radius.
- Axom now exports [sparsehash version 2.0.3](https://github.com/sparsehash/sparsehash). Previously, it was only used internally.
- Added a BitSet class to Slam.
- Added a Tetrahedron primitive to Primal.
- Added an in_sphere operator to Primal, which is a predicate that
  is used extensively for Delaunay triangulations.

### Removed
- Axom no longer depends on the Boost library.
- Removed `ENABLE_PYTHON` CMake option. Python was only used by Shroud so restricted Python
  checks to when Shroud generation is enabled
- Removed Lua as a dependency of Axom.
- Removed signed distance query functions from the `quest.hpp` interface. The
  signed distance query is supported in its own exclusive interface.
- Removed `AXOM_NULLPTR`. Use `nullptr` instead.

### Changed
- Simplified the external constructors for the Mint UnstructuredMesh. Specifically,
  the caller is no longer required to: (a) specify the dimension, which can be computed
  internaly based on other input arguments, and (b) specify explicitly the capacity for
  the node coordinate and connectivity arrays. In the more common case, the capacity is
  equivalent to the associated size when constructing a mesh by supplied external buffers.
- Restructured source directory.  #includes will now mirror file structure.  For
  example, '#include "sidre/Group.hpp"' is now '#include "axom/sidre/core/Group.hpp"'.
- The root CMake file for Axom is now located in ``<axom>/src``'s root directory,
  rather than in ``<axom>``
- Prefixed all Axom CMake options with AXOM_ to avoid conflicts
- `ENABLE_SPARSEHASH` -> `AXOM_ENABLE_SPARSEHASH`
- `ENABLE_ALL_COMPONENTS` -> `AXOM_ENABLE_COMPONENTS`
- `ENABLE_<component name>` -> `AXOM_ENABLE_<component name>`
- `MINT_USE_64BIT_INDEXTYPE` -> `AXOM_MINT_USE_64BIT_INDEXTYPE`
- `MINT_USE_SIDRE` -> `AXOM_MINT_USE_SIDRE`
- CMake minimum is now 3.8 for non-CUDA builds and 3.9 for CUDA builds
- Axom now requires a C++11 compiler.
- Refactored Axom's Matrix/Vector operators and consolidated them in one file.
- Removed overloaded arithmetic operators from the Matrix class to avoid
  potential negative performance impacts. Applications should use the new
``matvecops`` methods for such operations.
- Quest STL reader now returns a status code, indicating whether reading
  the STL file was successful. Also, the reader now leverages the improved
  Mint API to reserve storage for mesh and avoid re-allocations when reading
  the STL mesh data into the Mint mesh.
- Refactored and cleaned up Primal's Sphere class.
- Refactored Mint and removed all STL usage in preparation for GPUs.

### Fixed
- Fixed minor memory leak in quest fortran example
- Bugfix for "multiply-defined" linker error in `slam::Bitset` and `quest::PointInCellTraits`


## [Version 0.2.9] - Release date 2018-03-08

### Added
- Updated to [conduit version 0.3.1](https://github.com/LLNL/conduit/tree/v0.3.1)
- Updated to [shroud version 0.8.8](https://github.com/LLNL/shroud/tree/v0.8.0)
- Improved platform support for LLNL's ``blue_os`` and ``bg/q`` systems.
  Axom now builds with Fortran enabled using the xlc and clang compilers.
- Improved support for Axom on Windows, including new host-configs for
  Microsoft's Visual Studio compiler and for the intel compiler on Windows.
  All Axom components can now be built on Windows, but we do not yet support
  hdf5 or Fortran on Windows.
- Added geometric Plane primitive to Primal. The Plane defines an oriented
  plane in 2D and 3D and provides support for operations such as projection of
  a point to a plane, signed distance and orientation.
- Added ability to configure Axom (in particular Sidre and Spio) without hdf5.
- Improved testing of [Scalable Checkpoint Restart (SCR)] library in Sidre.
- Added a Point-In-Cell query to Quest. The Point In Cell query finds the cell
  in a computational mesh that contains an arbitrary point in space.
  If such a cell exists, it also finds the isoparametric coordinates of the
  point with respect to the cell. The query supports higher order
  [mfem](http://mfem.org) meshes.
- Added cross-product and linspace operators to the vector utilities in
``numerics``

### Changed
- The root cmake file for Axom is now located in ``<axom>``'s root directory,
  rather than in ``<axom>/src``
- ``primal`` is no longer a header-only library.
- Modified ``quest`` API to allow using a ``mint`` mesh that is already
  resident in memory.

### Fixed
- Fixed a divide-by-zero problem in ``primal::intersect()``
- Fixed the calculation of the Jacobian in ``mint::FiniteElement`` to support
  elements that are in higher-dimensional ambient space, e.g., surface elements,
  a Triangle or Quad in 3D.

## Legend for sections

###  Added
- Use this section for new features
###  Changed
- Use this section for changes in existing functionality

###  Deprecated
- Use this section for soon-to-be removed features

###  Removed
- Use this section for now removed features

###  Fixed
- Use this section for any bug fixes

###  Security
- Use this section in case of vulnerabilities


[Unreleased]:    https://github.com/LLNL/axom/compare/v0.8.1...develop
[Version 0.8.1]: https://github.com/LLNL/axom/compare/v0.8.0...v0.8.1
[Version 0.8.0]: https://github.com/LLNL/axom/compare/v0.7.0...v0.8.0
[Version 0.7.0]: https://github.com/LLNL/axom/compare/v0.6.1...v0.7.0
[Version 0.6.1]: https://github.com/LLNL/axom/compare/v0.6.0...v0.6.1
[Version 0.6.0]: https://github.com/LLNL/axom/compare/v0.5.0...v0.6.0
[Version 0.5.0]: https://github.com/LLNL/axom/compare/v0.4.0...v0.5.0
[Version 0.4.0]: https://github.com/LLNL/axom/compare/v0.3.3...v0.4.0
[Version 0.3.3]: https://github.com/LLNL/axom/compare/v0.3.2...v0.3.3
[Version 0.3.2]: https://github.com/LLNL/axom/compare/v0.3.1...v0.3.2
[Version 0.3.1]: https://github.com/LLNL/axom/compare/v0.3.0...v0.3.1
[Version 0.3.0]: https://github.com/LLNL/axom/compare/v0.2.9...v0.3.0
[Version 0.2.9]: https://github.com/LLNL/axom/compare/v0.2.8...v0.2.9

[clang-format]: https://releases.llvm.org/10.0.0/tools/clang/docs/ClangFormatStyleOptions.html
[MFEM]: https://mfem.org
[Scalable Checkpoint Restart (SCR)]: https://computation.llnl.gov/projects/scalable-checkpoint-restart-for-mpi
[SU2 Mesh file format]: https://su2code.github.io/docs/Mesh-File/
[Umpire]: https://github.com/LLNL/Umpire
[Sol]: https://github.com/ThePhD/sol2
[Uberenv]: https://github.com/LLNL/uberenv<|MERGE_RESOLUTION|>--- conflicted
+++ resolved
@@ -32,16 +32,13 @@
   with `std::unordered_map`, but utilizes an open-addressing design.
 
 ### Changed
-<<<<<<< HEAD
 - `MarchingCubes` allows user to select the underlying data-parallel implementation
   - `fullParallel` works best on GPUs.
   - `hybridParallel` reduces the amount of data processed and works best with
      `MarchingCubesRuntimePolicy::seq`.
   - `byPolicy` (the default) selects the implementation based on the runtime policy.
-=======
 - `MarchingCubes` and `DistributedClosestPoint` classes identify domains by their
   `state/domain_id` parameters if provided, or the local iteration index if not.
->>>>>>> 9410ed3d
 - `MarchingCubes` and `DistributedClosestPoint` classes changed from requiring the Blueprint
   coordset name to requiring the Blueprint topology name.  The changed interface methods are:
   - `DistributedClosestPoint::setObjectMesh`
