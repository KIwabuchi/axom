
[comment]: # (#################################################################)
[comment]: # (Copyright 2017-2022, Lawrence Livermore National Security, LLC)
[comment]: # (and Axom Project Developers. See the top-level LICENSE file)
[comment]: # (for details.)
[comment]: #
[comment]: # (# SPDX-License-Identifier: BSD-3-Clause)
[comment]: # (#################################################################)


# Axom Software Release Notes

Notes describing significant changes in each Axom release are documented
in this file.

The format of this file is based on [Keep a Changelog](http://keepachangelog.com/en/1.0.0/).

The Axom project release numbers follow [Semantic Versioning](http://semver.org/spec/v2.0.0.html).

## [Unreleased] - Release date yyyy-mm-dd

###  Added
- Adds a `view()` method to `axom::Array` class to simplify creation of a corresponding `axom::ArrayView`
- Adds GPU/OpenMP support to `spin::ImplicitGrid`.
  The following functions run with the user-specified execution space (specified as a template argument
  on `ImplicitGrid`):
  - `ImplicitGrid::insert(nelems, bboxes)`: insert a batch of bounding boxes into the implicit grid
  - `ImplicitGrid::getCandidatesAsArray(nquery, queryObjs, ...)`: query the implicit grid for a batch of
    query objects, and generate a CSR-format array for the candidates.
  In addition, `ImplicitGrid::getQueryObject()` returns an object that may be used within a GPU kernel
  to query the implicit grid.
- Added initial implementation of GPU/OpenMP-accelerated point-in-cell queries
- Added an alternative surface mesh tester function to Quest, based on `ImplicitGrid`
- Add `const` versions of `begin()` and `end()` for `Array` and `ArrayView`
- Add support for passing compatible custom allocator IDs to `axom::Array` with explicitly specified
  memory space
- Adds constructor overloads to `axom::Array` that uses both uninitialized data (`ArrayOptions::Uninitialized`) 
  and custom allocators
- Adds a comparison operator (`operator<()`) to `StackArray`. This allows it to be used as a key for `std::map`
- Use compiler intrinsics for axom's bit utility functions: `popCount()`, `trailingZeros()` and `leadingZeros()`
- Adds a random-access iterator to `slam::DynamicSet`
- Adds an overload to `ImpicitGrid::getCandidates()` from a grid cell of the lattice. 
  This makes it easier to iterate over the bins of the spatial index.
- Defines iterator traits on `axom::Array<T>`/`ArrayView<T>` iterators, to allow passing iterator
  pairs to standard library functions
- Adds full support for calling methods on `axom::Array<T>` allocated in device-only memory.
- Adds ability to index into subarrays of a multidimensional `axom::Array<T>` using
  `operator[]` and `operator()`
<<<<<<< HEAD
- Adds GPU/OpenMP support to `spin::UniformGrid`.
  The following functions run with a user-specified execution space (specified as a template argument
  on `UniformGrid`):
  - `UniformGrid::initialize()`: creates/re-creates a uniform grid with an array of objects and their
    corresponding bounding boxes
  - `UniformGrid::getCandidatesAsArray()`: query the uniform grid with for objects that share a grid
    cell with the query bounding box
  In addition, `UniformGrid::getQueryObject()` returns an object that may be used within a GPU kernel
  to query the uniform grid.
- Adds ability to specify a storage policy in `UniformGrid`. Two policies are provided:
  - `DynamicGridStorage` stores the bins as an array of arrays (default)
  - `FlatGridStorage` stores the bins as a flat array of elements, where each bin is a slice of the
    array
- Adds a templated uniform grid-based surface mesh tester function to Quest
=======
- Adds ability to build axom using the `hip` compiler. Support for running device
  kernels with hip will be added in the future.
- Adds new host-configs for HIP on LLNL platforms
>>>>>>> 78ac5284

###  Changed
- Moved bit-twiddling functions to core component
- `axom::Array` now default-initializes its data by default. To leave data uninitialized, pass 
  an `axom::ArrayOptions::Uninitialized` as the first constructor argument
- `axom::ArrayView<const T>` can now be created from a `const Array<T>`
- Added new `ExecSpace` template parameter to `spin::ImplicitGrid`.
  `ExecSpace` is now the second template parameter (out of three) and defaults to `axom::SEQ_EXEC`.
- Instead of saving the entire `DataStore`, `MFEMSidreDataCollection` will now save only
  its domain and global groups
- When an `inlet::Field` fails a range or valid value constraint, the provided value and
  corresponding range/set of valid values are now included in the error message
- IOManager::write now allows the calling code to pass in the full name of
  the root file that it will produce
- Improved consistency of orientation operations in `primal::Plane`, `primal::Sphere`, `primal::orientation()` 
  and `primal::in_sphere()`
- Improved efficiency for `primal::in_sphere()` -- the computations are now based on `(D+1)x(D+1)` determinants 
  instead of `(D+2)x(D+2)` determinants for `D`-dimensional spheres 
- Improved efficiency for (signed) area/volume functions of `primal::Segment`, `primal::Triangle` and `primal::Tetrahedron`
- Updates interface for `primal::Sphere` to use more of `primal`, e.g. uses `primal::Point` instead of `T*` to represent points
- Adds `circumsphere()` functions to `primal::Triangle` and `primal::Tetrahedron` to return the `Sphere` 
  that circumscribes the triangle/tetrahedron's vertices
- Adds operator overloads to subtract a `primal::Vector` from a `primal::Point` to yield a new `primal::Point`
- Consolidates `quest::findTriMeshIntersections*()` implementations for `BVH` and `ImplicitGrid`
- `BVH::find*()` batch functions now return the total number of candidate intersections found
- Enables empty `axom::Array<T>` to be iterated over with `begin()/end()`
- Removed `AXOM_VERSION_EXTRA` in favor of `axom::gitSHA()` and adding the SHA to `axom::getVersion()` and
  `axom::about()`
- Use more specific type trait checks in `ArrayOps`, to avoid generating unnecessary copies in
  fill/destroy operations on otherwise trivially-copyable/destructible types.

###  Fixed
- Fixed a bug relating to swap and assignment operations for multidimensional `axom::Array`s
- Fixed over-eager caching of restored `mfem::FiniteElementSpaces` in `sidre::MFEMSidreDataCollection`
- Fixed a bug in which Inlet verification bails out on the first failure, which resulted in
  incomplete error lists
- Fixed a bug in `quest::PointInCell` when not using RAJA
- Fixed a potential memory leak in `axom::Array<T>` for non-trivial types `T` which allocate memory
- Added a guard in `axom::ArrayList` for axom configurations without Umpire to fix a compiler error (XL compiler)
- Inlined some fully specialized functions in `quest::Delaunay` to avoid "multiply-defined" linker errors
- Fixed `axom::Array<T>` fill operations on uninitialized memory
- Fixed behavior of `axom::Array<T>::resize(new_size)` with `new_size < curr_size`
- Fixed computation of signs in `quest::SignedDistance` when closest point is along an edge
  with a sharp dihedral angle and the adjacent triangles have significantly different areas
- Fixed bug in axom::Path that ignored the leading delimiter character if one was present
- Fixed gcc compiler errors in configurations without RAJA or Umpire

## [Version 0.6.1] - Release date 2021-11-17

###  Added
- Added a config variable, `AXOM_DEBUG_DEFINE` to control whether the `AXOM_DEBUG` compiler define is enabled.
  By `DEFAULT`, it is enabled for `Debug` and `RelWithDebInfo` configurations, but this can be overriden
  by setting `AXOM_DEBUG_DEFINE` to `ON` or `OFF`.
- `axom::Array` is now GPU-compatible, in particular via a memory space template parameter and via
  extensions to `axom::ArrayView` that allow for copying into kernels and transfers between memory spaces.
- Adds some utility arithmetic operators for adding and subracting `primal::Point`s and `primal::Vector`s

###  Changed
- Renamed `AXOM_NOT_USED` macro to `AXOM_UNUSED_PARAM` for better consistency with other Axom macros
- Added `explicit` to `axom::Inlet::InletVector` constructors and added a constructor that accepts a `double*`
- `AXOM_ENABLE_MFEM_SIDRE_DATACOLLECTION` configuration option is now `ON` by default (rather than `OFF`).
  This option should be disabled if `mfem` was configured with `MFEM_USE_SIDRE`.

###  Fixed
- The `AXOM_DEBUG` compiler define is now properly exported via the `axom` CMake target when it is enabled
- Added tolerance parameter `EPS` to `primal::closest_point()` operator. This effectively snaps
  closest points to the triangle boundaries vertices and edges when they are within `EPS`,
  improving consistency when, e.g., querying multiple triangles from the same mesh.
- Fixed regression in `SignedDistance` queries for query points closest to edges or vertices
  of the input triangle mesh


## [Version 0.6.0] - Release date 2021-11-04

### Added
- Added new CMake option to allow users to turn off Axom created tools: `AXOM_ENABLE_TOOLS`
- Inlet can now log verification errors to a user-processable list instead of using Slic
- Sidre parallel I/O: Added new mapping arrays to the automatically-generated Blueprint
  index to support new schema for multi-domain parallel meshes.
- Added support for optional third-party `c2c` ("contours to codes") library for parsing 2D spline data.
  `c2c` is currently only available for Axom configurations on LLNL platforms.
- Primal's `intersect(Ray, Segment)` can now return the parametric coordinates of the intersection
  along both the ray and the segment (when the intersection exists)
- Primal's `intersect(Segment, BoundingBox)` can now return the parametric coordinates bounding the
  portion of the segment contained within the BoundingBox (when the intersection exists)
- Generalizes Quest's `InOutOctree` class to work with 2D line segment meshes. Previously,
  it only worked with 3D triangle meshes
- Added support for reading `c2c` ".contour" files in Quest. Contours that enclose a 2D region can be linearized 
  into line segment meshes and loaded into Quest's `InOutOctree` for in/out queries.
- Updated the Quest `inout` C API to support 2D queries using the `c2c` library, when Axom is configured with `c2c`
- Updated the C++ Quest "containment" example to support 2D in/out queries 
  (in addition to the already supported 3D queries)
- Added `axom::Array` modeled after `std::vector`. Previous `axom::Array` renamed to `axom::MCArray`. Future changes to both arrays are expected.
- Added a `data_collection_util` tool to generate Mesh Blueprint compliant high order distributed meshes from
  an mfem mesh or over a Cartesian domain
- Added utility functions `axom::utilities::getHostName()` and `axom::utilities::getUserName()`.
- Added new `axom::primal::ZipIterable<T>` type to convert structure-of-arrays data to a given
  Primal geometric primitive.
- Quest: Added a `computeDistances()` function to `SignedDistance` class for batched
  signed-distance queries.
- Spin: Added a `getTraverser()` function to `BVH`, enabling the customized traversal of a
  BVH from within a device kernel.
- Primal: Adds an `Octahedron` primitive
- Primal: Adds a `Polyhedron` primitive for representing convex polyhedra bounded by planar polygons in 3D
- Primal: Adds a `clip()` operator for computing the intersection of a `Tetrahedron` and an `Octahedron` as a `Polyhedron`
- Klee: Adds a new component, `klee`, for specifying non-conformal shape overlays for materials onto simulation meshes.
  This component defines a schema for defining, transforming and overlaying 2D and 3D shapes
  and validates klee input files. See the [klee documentation](https://axom.readthedocs.io/en/latest/axom/klee/docs/sphinx) for more information.
- Quest: Adds a new query for sampling-based "shaping" onto low- or high-order computational meshes
- Quest: Adds a new query for intersection-based "shaping" of revolved contours onto 3D hexahedral meshes.
  This capability uses a RAJA policy operate on various execution spaces (host, openmp, device).
- Quest: Adds a "shaping" example for embedding a klee specification onto an MFEM mesh
- Added Sidre function `View::clear()`.
- Core now provides an `axom::ArrayView` that provides view/indexing semantics over a raw pointer.
  This replaces the external buffer logic previously provided by `axom::Array`.

### Changed
- `MFEMSidreDataCollection` now reuses FESpace/QSpace objects with the same basis
- Harden configuration options for BLT tools (style, code quality, etc.) against accidentally being enabled for users.  Developers will
  always give a full path (e.g. `CLANGFORMAT_EXECUTABLE`)
- Inlet: `Writer`s are passed directly to `Inlet::write` instead of being registered
- `Inlet` objects can now be constructed without a user-provided `sidre::DataStore`
- Conduit version changed to v. 0.7.2
- Renames `AXOM_DEBUG_VAR` macro to `AXOM_UNUSED_VAR` since there were many cases where the latter
  was not the appropriate name. This macro elides warnings about unused variables
- Inlet's `isUserProvided` can now be used to query the status of subobjects of a `Container` via a name parameter
- Upgrades our `vcpkg` usage for automated Windows builds of our TPLs to its [2021.05.12 release](https://github.com/microsoft/vcpkg/releases/tag/2021.05.12)
- Upgrades built-in `cli11` library to its [v1.9.1 release](https://github.com/CLIUtils/CLI11/releases/tag/v1.9.1)
- Quest's `inout` C API has two new functions: `inout_set_dimension()` and `inout_set_segments_per_knot_span()`.
  The latter is only applicable for 2D queries on `c2c` contours
- Spin: Refactored `BVH` public API based on user suggestions
  `BVH` constructor only handles setting up default values, while the actual building of the BVH is
  now done in a `BVH::initialize(primal::BoundingBox*, int)` method.
  Alternate Umpire allocator IDs are supplied via `BVH::setAllocatorID(int)`.
  Other `BVH` methods have been modified to accept or return Primal primitives.
- Spin: Removed hard dependency on RAJA and Umpire from `BVH`.
- Moved `slam::IteratorBase` to `axom::IteratorBase`.
- `sidre::Array` now derives from `axom::MCArray`.
- `axom::Array` is now multidimensional; it intends to behave like `std::vector` in the 1D case
  and `numpy.ndarray` in the multidimensional case
- Quest: `SignedDistance` has been modified to use `spin::BVH` instead of `BVHTree`. This
  enables signed-distance queries to run on the GPU, as specified via a new template
  parameter.
- Spin: Removed `BVHTree` class in favor of `BVH`.
- Quest's `signed_distance` C API: Removed functions related to old `BVHTree` class 
  and added functions related to `BVH` class
    * Removed: `void signed_distance_set_max_levels( int maxLevels )`
    * Removed: `void signed_distance_set_max_occupancy( int maxOccupancy )`
    * Added: `void signed_distance_set_allocator( int allocatorID )`
    * Added: `void signed_distance_set_execution_space( SignedDistExec execSpace )`
- All built-in third-party libraries (`fmt`, `cli11`, `sol`, and `sparsehash`) have been guarded to allow downstream users to
  have their own versions. This includes moving their headers under `include/axom` instead of `include/` and 
  moving their C++ namespace under `axom` (eg. `fmt` to `axom::fmt`).  If you don't use our built-n TPLs this has no
  affect on you, but if you do these are some the changes you will need to make:

    | Library    | Namespace changes                 | Header include changes                                          |
    | -----------| --------------------------------- | ----------------------------------------------------------------|
    | fmt        | `fmt::` &rarr; `axom::fmt::`      | `#include "fmt/fmt.hpp"` &rarr; `#include "axom/fmt.hpp"`       |
    | sol        | `sol::` &rarr; `axom::sol::`      | `#include "sol/sol.hpp"` &rarr; `#include "axom/sol.hpp"`       |
    | sparsehash | `google::` &rarr; `axom::google::`| `#include "sparsehash` &rarr; `#include "axom/sparsehash`       |
    | cli11      | `CLI::` &rarr; `axom::CLI::`      | `#include "CLI11/CLI11.hpp"` &rarr; `#include "axom/CLI11.hpp"` |
    
- Moved `axom::MCArray` and the `sidre::Array` it was based on into `mint`
  as `axom::deprecated::MCArray` and `sidre::deprecated::MCArray`, respectively.
  `sidre::Array` is now based on `axom::Array`.
- `utilities::string::split` now returns a vector instead of using an out-parameter,
  Inlet's string utilities were moved to Core, and `splitLastNTokens` was renamed to `rsplitN`
- `axom::Array`-related classes have been moved into individual files.
- RAJA dependency updated to 0.14.0
- Umpire dependency updated to 0.6.0. Support for versions prior to v2.1.0 was removed. 
- Conduit dependency updated to 0.7.2+ (develop as of Sept 13, 2021). This was required because Spack
  is now using `HDF5`'s CMake build system.
- Internal BLT dependency updated to 0.4.1


### Fixed
- Fixed Primal's `intersect(Ray, Segment)` calculation for Segments that do not have unit length
- Fixed problem with Cray Fortran compiler not recognizing MSVC pragmas in `axom/config.hpp`. 
  The latter are now only added in MSVC configurations.
- Fixed bug in `Mint`'s VTK output for fields of type `int64` and `float`
- Improved loading of data collections in `MFEMSidreDataCollection`
- Added workaround to `MFEMSidreDataCollection` for `C++14` standard library feature that was not available in `gcc@4.9.3`
- Delayed finalizing reloaded mesh in `MFEMSidreDataCollection` until after setting
  the nodal `GridFunction` (when applicable)
- Transposed `R` and `Z` coordinates when linearizing NURBS curves in `c2c` reader
- Fixed user-reported in/out ambiguity within some `InOutOctree` cases with grazing triangles

## [Version 0.5.0] - Release date 2021-05-14

### Added
- Added the MFEMSidreDataCollection class for describing [MFEM] meshes and associated fields.  This
  class was adapted from MFEM's SidreDataCollection and is enabled when Axom is built with MFEM
  *and* the `AXOM_ENABLE_MFEM_SIDRE_DATACOLLECTION` CMake option is enabled.
- Added `slic::setAbortFunction` to configure a custom callback when Slic aborts.
- Added a `batched` option to quest's `InOutOctree` containment query example application.
  This uses a kernel to test for containment on an array of points.
  The query uses OpenMP threading, when available.
- Inlet: Added support for user-defined conversions from Inlet tables to user-defined
  types, and support for arrays of user-defined types
- Added compiler define `NOMINMAX` to `axom/config.hpp.in` to avoid problems with
  the Windows `min` and `max` macros.
- Added `cpp14` variant to Spack package to allow `Inlet::LuaReader` to be used more easily.
- Inlet: Added support for string-keyed associative arrays (dictionaries)
- Inlet: Added support for defining and retrieving functions from the input file
- Inlet: Added support for YAML and JSON input files
- Inlet: Added support for mixed-key (integer and string) associative arrays
- Inlet: Added support for deeply nested containers of structs
- Inlet: Added support for `void` and strings in Lua-defined functions
- Inlet: Added `get<std::vector<T>>` for retrieving arrays without index information
- Inlet: Added a new `Writer` for generating JSON schemas which can be used by text editors
  for autocompletion
- Inlet: SphinxWriter will now document the signature of function callbacks added to a schema
- Axom::Path - New class for performing basic path operations with user-selectable
  delimiter characters
- Inlet: Added a method to `inlet::Inlet` that retrieves the set of unexpected names
  in the input file
- Inlet: Added an option to mark `Container`s as strict, which fail verification when unexpected
  entries are present
- Added support in `MFEMSidreDataCollection` for registering `QFunctions`
  (data associated with quadrature points on a mesh)
- Inlet: The internal hierarchy of an `Inlet` object can be reconstructed from a Sidre group,
  excluding callback functions
- Added new overloaded version of method
  `sidre::DataStore::generateBlueprintIndex` to incorporate new MPI
  features in conduit and allow for generation of a blueprint index on
  an under-decomposed parallel mesh
- Added new method `sidre::View::importArrayNode` to import a
  `conduit::Node` holding array data directly into a `sidre::View`
- Added support for registering material and species sets in
  `MFEMSidreDataCollection`.  These correspond to
  [`matset`](https://llnl-conduit.readthedocs.io/en/latest/blueprint_mesh.html#material-sets)s
  and
  [`specset`](https://llnl-conduit.readthedocs.io/en/latest/blueprint_mesh.html#species-sets)s
  in the Mesh Blueprint

### Changed
- Converted [Uberenv] to a git submodule. We previously vendored a copy of this script.
- The Sidre Datastore no longer rewires Conduit's error handlers to Slic by default. 
  It can be  explicitly rewired using the static
  `DataStore::setConduitSLICMessageHandlers()` method.
- Inlet: Changed `SchemaCreator` to an abstract class and added missing functions
- Inlet: Added ability to access the `Reader` class from `Inlet` and Sol Lua state
  from the `LuaReader` class
- Inlet: Switched accessor interface to match that of the STL with `operator[]` and
  `T get<T>()`
- Inlet: `std::shared_ptr<T>` has been replaced with `T&` in non-owning contexts
  and `std::unique_ptr<T>` in owning contexts - specifically, within Inlet's internal
  tree structure
- Unified core and SPIO unit tests into fewer executables to limit size of build directory
- Renamed `axom::slic::UnitTestLogger` to `axom::slic:SimpleLogger` because it's used in
  more than just unit tests.
- Inlet: Input file functions can now be of arbitrary signature subject to type and arity
  restrictions
- Exported all symbols on Windows by default when compiling a dynamic library
- Updated TPL `conduit` to version 0.6.0 released Nov 2, 2020.
- Updated built-in TPL `sparsehash` to version 2.0.4 released Aug 11, 2020.
- Inlet: Exposed `primal::Vector` in Lua for use in input-file-defined functions
- The `MFEMSidreDataCollection` will now reconstruct fields and the mesh when a
  datastore is `Load`ed in
- Inlet: Cleaned up `Table` interface to eliminate ambiguity and duplicated functionality
- Inlet: Renamed `DocWriter` to `Writer` and refactored its interface
- Inlet: Renamed `Table` to `Container`
- Inlet collections of mixed or incorrect type will now fail verification, even if they're
  not marked as required
- Required Inlet collections no longer fail Inlet verification if they are empty in the input file
- Inlet: `operator bool` for `Field` and `Container` has been replaced with more precise `isUserProvided`
  and `exists`, which also returns `true` if a default value was specified.
- Updated built-in TPL `fmt` to master branch snapshot, March 26, 2021.
- Inlet: `SphinxWriter` will now print only one element schema per container instead of
  printing the same schema for each element in the container
- Updated BLT to version 0.4.0 released 9 Apr 2021
- Updated MFEM to version 4.2 released 30 Oct 2020. Axom no longer requires MFEM to be built serially
- The macro for exporting symbols is now `AXOM_EXPORT` instead of `AXOM_API`
- Updated Conduit to v0.6.0
- Updated SCR to compatibility with v3.0rc1

### Fixed
- Updated to new BLT version that does not fail when ClangFormat returns an empty
  version string.  BLT/Axom now issues a warning and disables the `style` build
  target if version is unknown or wrong.
- Inlet: Apply lambda verifiers on generic containers to individual elements
  for consistency
- Inlet: Fixed a bug relating to nested table lookups of primitive arrays and functions
- Fixed a bug relating to deeply nested callback functions in Inlet
- Inlet: Always ignore primitive array elements that do not match the requested type
- Inlet: Empty structs/collections of structs with required sub-elements no longer fail
  verification
- Quest: Fixed a bug with InOutOctree for triangles that lie on faces of octree blocks
- Updated to use newer Conduit config directory
- Add support for legacy hdf5 cmake build system

## [Version 0.4.0] - Release date 2020-09-22

### Added
- Exposed the tolerance parameter `EPS` that is used to determine intersections between
  triangles in `primal:intersect()` as an optional final parameter.
- Added BVH spatial index option to the `mesh_tester` utility for calculating
  triangle-triangle intersection.
- Added `axom::execution_space< ExecSpace >::onDevice()` to check if execution
  space is on device.
- Added Axom macro `AXOM_SUPPRESS_HD_WARN` to silence host device compiler
  warnings.
- Added option to quest's `SignedDistance` class and C API to toggle whether
  the distance query computes the sign.
- Added a `batched` option to quest's signed distance query example application.
  This computes all distance queries on an array of points using a single call to `computeDistance`.
  The query uses OpenMP threading, when available.
- Added new component, Inlet, to assist in retrieving and storing data from
  an input deck.
- Added the ability to specify an [Umpire] allocator ID to use with the
  BVH. This allows the application to use a device allocator for the BVH and 
  avoid use of Unified Memory (UM) on the GPU, which can hinder perfomrmance, 
  or use a pool allocator to mitigate the latencies associated with allocation/deallocation.
  The allocator ID is specified as an optional argument to the BVH constructor.
- Added new CMake option, `AXOM_ENABLE_ANNOTATIONS`, to enable/disable code 
  annotations in Axom. Default is OFF.
- Added Axom annotation macros. The macros can be used to annotate functions,
  using the `AXOM_PERF_MARK_FUNCTION` macro, or at a more fine grain level,
  different sections of code can be annotated by wrapping them within an
  `AXOM_PERF_MARK_SECTION` block. As a first cut, this works with NVTX tools.
  However, the hooks are in place to add support for Caliper in the future. 
- Added a simple interface to NVTX that allows an application to set the color
  and category for NVTX ranges corresponding to annotated code in Axom. The
  application can now call `axom::nvtx:set_color()` and 
  `axom::nvtx::set_category()` to set the corresponding parameters respectively. 
  This facilitates in the performance evaluation by allowing developers to easily 
  filter out calls by category or visually by setting a different color to use
  in GUI tools, such as, NVVP and NSight.
- Added a portable floating_point_limits traits class, to return min(), max(), lowest() 
  and epsilon() of a `float` or `double` type. The functionality is equivalent to that provided by 
  std::numeric_limits, but, the code is host/device decorated accordingly such that it
  can also be called on the device.
- Added initial support for ray queries using the BVH. The caller may now supply a set of rays to 
  a BVH and the BVH will return a set of candidate BVH bins that intersect each ray.
- Added initial support for bounding box queries using the BVH. The caller may
  now supply a set of bounding boxes to a BVH and the BVH will return a set of 
  candidate BVH bins that intersect each bounding box.
- Added an `axom-config.cmake` file to axom's installation to streamline incorporating axom
  into user applications. See `<axom-install>/examples/axom` for example usages.
- Added [Sol] as a built-in TPL for fast and simple `C++` and `Lua` binding.
  Sol is automatically enabled when `LUA_DIR` is found. 
  The version of Sol used in this release is `v2.20.6`, which requires `C++14`.

### Removed
- Removed the `AXOM_ENABLE_CUB` option, since `CUB` is no lonher used directly in
  Axom code. Instead, we use `RAJA::stable_sort` with RAJA-v0.12.1 and fallback
  to `std::stable_sort` with older versions of RAJA and when the code is built
  without RAJA.

### Changed
- Updated Axom to support RAJA-v0.12.1 and Umpire-v4.01, but the code remains
  backwards compatible with previous versions of RAJA and Umpire.
- Transitioned Axom's code formatting tool from `Uncrustify` to [clang-format].
  Axom's clang-format rules depend on clang 10.
- Modified the command line interface for `mesh_tester` utility. Interface
  now uses a *-m, --method* option to select the spatial index, and *-p, policy*
  option now accepts a string or integer value.
- Renamed the `AXOM_USE_MPI3`option to `AXOM_ENABLE_MPI3` for consistency.
- Modified the API for the BVH to accomodate different query types. The queries are now
  more explicitly called `BVH::findPoints()` and `BVH::findRays()`.
- Modified the API of Axom's memory management routines to not leak usage of Umpire. Instead of 
  passing an `umpire::Allocator` object to specify an allocator, we now use the corresponding
  integer ID associated with the allocator.
- All names in the C API now preserve the case of the C++ function.
  ex. `SIDRE_datastore_new` is now `SIDRE_DataStore_new`.
- Fortran API in slic module. `axom::slic::message` Level enums are changed
  from  *enum-name_enumerator* to *namespace_enumerator*.
  ex. `level_error` is now `message_error`.
- Fortran derived-type constructors are now generic functions named afer the derived type.
  `datastore_new` is now `SidreDataStore`
  `iomanager_new` is now `IOManager`

### Fixed
- Fixed a bug in `primal::intersect(Segment, BoundingBox)` and added regression tests.
- Spin's octrees can now be used with 64-bit indexes. This allows octrees 
  with up to 64 levels of resolution when using a 64-bit index type.
- Resolved issue with `AXOM_USE_64BIT_INDEXTYPE` configurations. Axom can once again
  be configured with 64-bit index types.
- Fixed a triangle-triangle intersection case in primal that produced inconsistent results
  depending on the order of the triangle's vertices.
- Fixed issue in the parallel construction of the BVH on GPUs, due to incoherent
  L1 cache that could result in some data corruption in the BVH. The code now
  calls ``__threadfence_system()`` after the parent is computed and stored back
  to global memory to ensure that the *write*  is visible to all threads. 
- Fixed issue in Mint that would cause the clang@9.0.0 compiler to segfault. The
  `mint_cell_types.cpp` test was causing a segfault in the compiler. The main
  issue triggering this compiler bug was the use of `constexpr` when defining the
  static `cell_info` array of structs. The code has been modified to use `const`
  instead.
- Fixed issue in Quest's Signed Distance query that would prevent consecutive
  calls to Quest when MPI-3 shared memory is enabled due to not properly 
  nullifying internal pointers when finalize is called.
- Fixed issue where the BVH would dispatch to the CPU sort() routine when the
  specified execution policy was CUDA_EXEC async. Now, when the execution policy
  is CUDA_EXEC the code would correctly dispatch to the GPU sort, using CUB
  (when CUB is enabled), regardless of whether it's synchronous or asynchronous.
- Fixed issue with missing the bvh_traverse.hpp from the install prefix, which was preventing
  applications from using the BVH when pointing to an Axom install prefix.
- Fixed usage of cuda kernel policies in Mint. Raja v0.11.0 changed the way max threads
  launch bounds is calculated. Consequently, a large number of threads was being launched
  leading to max registry count violation when linking. We are now using fixed kernel size
  of 256 threads (16x16 in 2D and 8x8x4 in 3D).
- Third-party libraries can now build on the Windows platform through uberenv using vcpkg
  ("zero-to-axom support on Windows")

### Known Bugs
- Encountered a compiler bug on IBM LC platforms when using the IBM XL C/C++
  compiler. The issue is manifested in the `generate_aabbs_and_centroids` method
  in the `spin_bvh.cpp` unit test. It seems that the compiler does not handle
  the lambda capture of the arrays correctly which leads to a segfault. A
  workaround for the IBM XL compiler is provided.
- There is a known bug in MVAPICH that prevents consecutive creation/deletion
  of MPI windows. This was encountered on LC platforms when enabling shared
  memory in the Signed Distance Query. See the corresponding 
  [Github Issue](https://github.com/LLNL/axom/issues/257) for details.

## [Version 0.3.3] - Release date 2020-01-31

### Added
- Define different execution spaces. This refines and consolidates
  the execution policy concepts from mint and spin, which are now defined in
  Axom core, such that they can be used by other components.
- Added a generic axom::for_all(), which can be used to write simple parallel
  loops.
- Added [CLI11](https://github.com/CLIUtils/CLI11) command line parser as a built-in third party library.

### Changed
- Updated Conduit to v0.5.1
- Updated RAJA to v0.11.0
- Updated Umpire to v2.1.0, which, natively handles zero byte re-allocations consistently. Workaround
  for older releases of Umpire is in place for backwards compatibility. 
- Updated BLT to develop (f0ab9a4) as of Jan 15, 2020
- Set CUDA_SEPARABLE_COMPILATION globally instead of just in a few components.
- Reduced verbosity of quest's InOutOctree in cases where query point lies on surface.
- Changed semantics of ``axom::reallocate(_, 0)`` to always return a valid pointer.
  This matches the semantics of Umpire's ``reallocate(_, 0)``.
  Note: Umpire's PR-292 fixed a bug in its handling of this case and Axom
  includes a workaround to get the new behavior until we upgrade to Umpire v2.0+.

### Fixed
- Fixed a bug in ``convert_sidre_protocol`` example. Data truncation functionality now
  works properly when multiple Views point to the same data.


## [Version 0.3.2] - Release date 2019-09-22

### Added
- Added support in Mint for reading and writing an unstructured mesh in the [SU2 Mesh file format].
  This includes support for both single and mixed cell type topology unstructured mesh types.
- Added a new option to enable/disable use of CUB, `AXOM_USE_CUB`, which is disabled by default. This
  allows to disable CUB to circumvent issues encountered with the device linker.
- Added a BezierCurve primitive type to primal. A new ``intersect`` operator was also added to
  compute the intersection points between a pair of Bezier curves of arbitrary order.

### Changed
- Updated Raja TPL to v0.9.0
- Updated Umpire TPL to v1.0.0
- `AXOM_USE_OPENMP` is now being set at configure time accordingly instead of
  auto-detected based on whether `_OPENMP` is passed by the compiler. This
  fixes issues where a host code would compile Axom w/out OpenMP, but, use
  Axom in parts of the code where OpenMP is enabled.

### Fixed
- Fixed usage of Umpire's MemoryResourceType enum in Axom. Axom was assuming that
  there was a one-to-one correspondance of the entries in the MemoryResourceType enum
  and the IDs of the predefined allocators. However, this assumption generally does
  not hold. This version corrects this by explicitly querying the ID of the predefined
  allocator for a particular resource and using that subsequently in the code.


## [Version 0.3.1] - Release date 2019-07-22

### Added
- Added a new implementation of the Bounding Volume Hierarchy(BVH) spatial
  acceleration data-structure to spin. The new BVH implementation relies on RAJA
  and allows for constructing and using the BVH sequentially or in parallel on
  the CPU or in parallel on the GPU. The new implementation is available only
  when Axom is compiled with RAJA and Umpire support.
- Added Umpire and RAJA to the spack build.
- Centralized Axom's memory management functions in a separate header and extended them
  to use Umpire when enabled.
- Added the ability to point Axom to an UMPIRE build by specifying UMPIRE_DIR either in
  a host-config or at the command line. Axom components can link to Umpire, by specifying
  "umpire" as a dependency. A simple umpire smoke test is also added for regression testing.
- Added for_all_faces to the mint execution model.
- Added support for face connectivity in the mint UnstructuredMesh class.
- Added support for face data and face connectivity in the mint StructuredMesh classes.
- Added Python module for Quest signed distance interface.
  See the file src/axom/quest/interface/python/README.md for more information.
- Added capability in sidre IOManager to read files while running on a number
  of MPI ranks greater than the number of ranks that were used to create
  the files.
- Users can now set the vertex welding threshold parameter in Quest's In/Out query.
  This was previously not exposed to the user. The default value is 1E-9.
- Unify all Axom component libraries into one library named axom.
- The routine that checks if a surface mesh is watertight now marks boundary
  cells. A cell-centered field, named "boundary", is used to mark  boundary cells
  with a value  of  "1" and "0" otherwise. This facilitates in visually inspecting the
  surface mesh and identify the problematic regions for the In/Out and SignedDistance
  queries.

### Removed
- Moved `mint::Array` to `axom::Array` with sidre storage in `sidre::Array`;
  also moved `mint::IndexType` to `axom::IndexType`.
- Replaced `sidre::SidreLength` with `sidre::IndexType`.
- Replaced usage of std::size_t in sidre with `sidre::IndexType`.
- Added `AXOM_ENABLE_EXPORTS` which enables `CMAKE_ENABLE_EXPORTS` to allow demangled
  axom function names in stack traces. This option is ON by default in debug builds.


### Changed
- Updated conduit TPL to v0.4.0
- Updated mfem TPL to v4.0
- Slam's Set and Relation classes are now parameterized by a PositionType and ElementType.
  Its Map classes are now parametrized by a SetType.
- Updated the fmt tpl.
- Replaced old quest C-style interface with a new quest inout API.
  Functions related to the inout point containment query are prefixed with `inout_`.
  The new API has an option to set the verbosity of the inout initialization and query.
- Changed `sidre::IndexType` to be a 64bit signed integer.
- Changed `slic::stack_trace` to `slic::internal::stack_trace` which now attempts to
  output a demangled stack trace.

### Fixed
- Axom can once again be configured with `AXOM_ENABLE_EXAMPLES=ON` and `AXOM_ENABLE_TESTS=OFF`.
- Quest's vertex welding now works with small welding threshold values (e.g. 1E-20).
  Welding was previously broken when this value was smaller than 1E-8.
  This fix also resolved an issue with small grid spacing values in primal's RectangularLattice.


## [Version 0.3.0] - Release date 2018-08-02

### Added
- Added initial implementation of a RAJA-based mesh-aware execution model in Mint.
  The execution model provides a functional interface for generic traversals and
  various mesh traversals, e.g., looping over all the nodes or cells of the mesh.
- Added AXOM macros for lambda expressions and host/device decorators
- Added the ability to point Axom to a RAJA build by specifying `RAJA_DIR` at
  a host config or at the config-build.py. Axom components can now link RAJA
  by specifying "raja" as a dependency. A simple RAJA smoke test is also added
  for regression testing.
- Added `isStructured()` and `isUnstructured()` convenience methods to the mint::Mesh object.
- Added support for using MPI-3 on-node shared memory data-structures to store
  the input surface mesh in quest. Instead of each rank duplicating the mesh
  data (e.g. node coordinates and cell connectivity), ranks within the same
  compute node can now share and utilize the same mesh data buffer. This reduces
  the memory overhead associated with duplicating the mesh at each rank which can
  be a limiting factor when reading large meshes. This feature is currently only
  exposed in Quest's signed distance query and requires Axom to be compiled with
  MPI-3 support (i.e., setting `AXOM_USE_MPI3=ON`)
- Added the ability to call resize() on a Mint UnstructuredMesh. This functionality
  was not previously exposed in the UnstructuredMesh API.
- Added support for non-closed surface mesh input to the signed distance query.
- Added new interface for the signed distance query along with corresponding tests
  and examples.
- Updated to [fmt version 5.1.0](https://github.com/fmtlib/fmt/releases/tag/5.1.0)
- Added `AXOM_ENABLE_TESTS` which is a CMake dependent option of ENABLE_TESTS
- Added `AXOM_ENABLE_DOCS` which is a CMake dependent option of ENABLE_DOCS
- Added `AXOM_ENABLE_EXAMPLES` which is a CMake dependent option of ENABLE_EXAMPLES
- Added jacobi_eigensolve() method for computing the eigenvalues and eigenvectors
  of real, symmetric matrices.
- Added matrix_norm() operator for computing matrix norms. The implementations
  supports the p1-norm, infinity-norm and frobenious matrix norm.
- Added eigen_sort() routine for sorting the supplied eigenvalues and corresponding
  eigenvectors in ascending order.
- Initial integration of Mint and Sidre. Mint can now operate on meshes
  stored in Sidre and conform to the [computational mesh blueprint conventions](http://llnl-conduit.readthedocs.io/en/latest/blueprint.html).
- Added a sphere-sphere intersection test to Primal.
- Added a utility function to Quest to *weld* vertices in a triangle mesh that
  are within a given tolerance. After welding, all triangles incident in a
  vertex have the same index for that vertex. This function has been integrated
  into the ``mesh_tester`` utility.
- Added a bounded All-Nearest-Neighbor query to Quest. This query takes a list
  of point locations and associated regions, and for each point reports the
  nearest point in a different region that is no farther than a max search
  radius.
- Axom now exports [sparsehash version 2.0.3](https://github.com/sparsehash/sparsehash). Previously, it was only used internally.
- Added a BitSet class to Slam.
- Added a Tetrahedron primitive to Primal.
- Added an in_sphere operator to Primal, which is a predicate that
  is used extensively for Delaunay triangulations.

### Removed
- Axom no longer depends on the Boost library.
- Removed `ENABLE_PYTHON` CMake option. Python was only used by Shroud so restricted Python
  checks to when Shroud generation is enabled
- Removed Lua as a dependency of Axom.
- Removed signed distance query functions from the `quest.hpp` interface. The
  signed distance query is supported in its own exclusive interface.
- Removed `AXOM_NULLPTR`. Use `nullptr` instead.

### Changed
- Simplified the external constructors for the Mint UnstructuredMesh. Specifically,
  the caller is no longer required to: (a) specify the dimension, which can be computed
  internaly based on other input arguments, and (b) specify explicitly the capacity for
  the node coordinate and connectivity arrays. In the more common case, the capacity is
  equivalent to the associated size when constructing a mesh by supplied external buffers.
- Restructured source directory.  #includes will now mirror file structure.  For
  example, '#include "sidre/Group.hpp"' is now '#include "axom/sidre/core/Group.hpp"'.
- The root CMake file for Axom is now located in ``<axom>/src``'s root directory,
  rather than in ``<axom>``
- Prefixed all Axom CMake options with AXOM_ to avoid conflicts
- `ENABLE_SPARSEHASH` -> `AXOM_ENABLE_SPARSEHASH`
- `ENABLE_ALL_COMPONENTS` -> `AXOM_ENABLE_COMPONENTS`
- `ENABLE_<component name>` -> `AXOM_ENABLE_<component name>`
- `MINT_USE_64BIT_INDEXTYPE` -> `AXOM_MINT_USE_64BIT_INDEXTYPE`
- `MINT_USE_SIDRE` -> `AXOM_MINT_USE_SIDRE`
- CMake minimum is now 3.8 for non-CUDA builds and 3.9 for CUDA builds
- Axom now requires a C++11 compiler.
- Refactored Axom's Matrix/Vector operators and consolidated them in one file.
- Removed overloaded arithmetic operators from the Matrix class to avoid
  potential negative performance impacts. Applications should use the new
``matvecops`` methods for such operations.
- Quest STL reader now returns a status code, indicating whether reading
  the STL file was successful. Also, the reader now leverages the improved
  Mint API to reserve storage for mesh and avoid re-allocations when reading
  the STL mesh data into the Mint mesh.
- Refactored and cleaned up Primal's Sphere class.
- Refactored Mint and removed all STL usage in preparation for GPUs.

### Fixed
- Fixed minor memory leak in quest fortran example
- Bugfix for "multiply-defined" linker error in `slam::Bitset` and `quest::PointInCellTraits`


## [Version 0.2.9] - Release date 2018-03-08

### Added
- Updated to [conduit version 0.3.1](https://github.com/LLNL/conduit/tree/v0.3.1)
- Updated to [shroud version 0.8.8](https://github.com/LLNL/shroud/tree/v0.8.0)
- Improved platform support for LLNL's ``blue_os`` and ``bg/q`` systems.
  Axom now builds with Fortran enabled using the xlc and clang compilers.
- Improved support for Axom on Windows, including new host-configs for
  Microsoft's Visual Studio compiler and for the intel compiler on Windows.
  All Axom components can now be built on Windows, but we do not yet support
  hdf5 or Fortran on Windows.
- Added geometric Plane primitive to Primal. The Plane defines an oriented
  plane in 2D and 3D and provides support for operations such as projection of
  a point to a plane, signed distance and orientation.
- Added ability to configure Axom (in particular Sidre and Spio) without hdf5.
- Improved testing of [Scalable Checkpoint Restart (SCR)] library in Sidre.
- Added a Point-In-Cell query to Quest. The Point In Cell query finds the cell
  in a computational mesh that contains an arbitrary point in space.
  If such a cell exists, it also finds the isoparametric coordinates of the
  point with respect to the cell. The query supports higher order
  [mfem](http://mfem.org) meshes.
- Added cross-product and linspace operators to the vector utilities in
``numerics``

### Changed
- The root cmake file for Axom is now located in ``<axom>``'s root directory,
  rather than in ``<axom>/src``
- ``primal`` is no longer a header-only library.
- Modified ``quest`` API to allow using a ``mint`` mesh that is already
  resident in memory.

### Fixed
- Fixed a divide-by-zero problem in ``primal::intersect()``
- Fixed the calculation of the Jacobian in ``mint::FiniteElement`` to support
  elements that are in higher-dimensional ambient space, e.g., surface elements,
  a Triangle or Quad in 3D.

## Legend for sections

###  Added
- Use this section for new features
###  Changed
- Use this section for changes in existing functionality

###  Deprecated
- Use this section for soon-to-be removed features

###  Removed
- Use this section for now removed features

###  Fixed
- Use this section for any bug fixes

###  Security
- Use this section in case of vulnerabilities

[Unreleased]:    https://github.com/LLNL/axom/compare/v0.6.1...develop
[Version 0.6.1]: https://github.com/LLNL/axom/compare/v0.6.0...v0.6.1
[Version 0.6.0]: https://github.com/LLNL/axom/compare/v0.5.0...v0.6.0
[Version 0.5.0]: https://github.com/LLNL/axom/compare/v0.4.0...v0.5.0
[Version 0.4.0]: https://github.com/LLNL/axom/compare/v0.3.3...v0.4.0
[Version 0.3.3]: https://github.com/LLNL/axom/compare/v0.3.2...v0.3.3
[Version 0.3.2]: https://github.com/LLNL/axom/compare/v0.3.1...v0.3.2
[Version 0.3.1]: https://github.com/LLNL/axom/compare/v0.3.0...v0.3.1
[Version 0.3.0]: https://github.com/LLNL/axom/compare/v0.2.9...v0.3.0
[Version 0.2.9]: https://github.com/LLNL/axom/compare/v0.2.8...v0.2.9

[clang-format]: https://releases.llvm.org/10.0.0/tools/clang/docs/ClangFormatStyleOptions.html
[MFEM]: https://mfem.org
[Scalable Checkpoint Restart (SCR)]: https://computation.llnl.gov/projects/scalable-checkpoint-restart-for-mpi
[SU2 Mesh file format]: https://su2code.github.io/docs/Mesh-File/
[Umpire]: https://github.com/LLNL/Umpire
[Sol]: https://github.com/ThePhD/sol2
[Uberenv]: https://github.com/LLNL/uberenv<|MERGE_RESOLUTION|>--- conflicted
+++ resolved
@@ -46,7 +46,9 @@
 - Adds full support for calling methods on `axom::Array<T>` allocated in device-only memory.
 - Adds ability to index into subarrays of a multidimensional `axom::Array<T>` using
   `operator[]` and `operator()`
-<<<<<<< HEAD
+- Adds ability to build axom using the `hip` compiler. Support for running device
+  kernels with hip will be added in the future.
+- Adds new host-configs for HIP on LLNL platforms
 - Adds GPU/OpenMP support to `spin::UniformGrid`.
   The following functions run with a user-specified execution space (specified as a template argument
   on `UniformGrid`):
@@ -61,11 +63,6 @@
   - `FlatGridStorage` stores the bins as a flat array of elements, where each bin is a slice of the
     array
 - Adds a templated uniform grid-based surface mesh tester function to Quest
-=======
-- Adds ability to build axom using the `hip` compiler. Support for running device
-  kernels with hip will be added in the future.
-- Adds new host-configs for HIP on LLNL platforms
->>>>>>> 78ac5284
 
 ###  Changed
 - Moved bit-twiddling functions to core component
