
[comment]: # (#################################################################)
[comment]: # (Copyright 2017-2023, Lawrence Livermore National Security, LLC)
[comment]: # (and Axom Project Developers. See the top-level LICENSE file)
[comment]: # (for details.)
[comment]: #
[comment]: # (# SPDX-License-Identifier: BSD-3-Clause)
[comment]: # (#################################################################)


# Axom Software Release Notes

Notes describing significant changes in each Axom release are documented
in this file.

The format of this file is based on [Keep a Changelog](http://keepachangelog.com/en/1.0.0/).

The Axom project release numbers follow [Semantic Versioning](http://semver.org/spec/v2.0.0.html).

## [Unreleased] - Release date yyyy-mm-dd

### Added
- Adds the following methods to `axom::Array` to conform more closely with the `std::vector` interface:
  - `Array::front()`: returns a reference to the first element
  - `Array::back()`: returns a reference to the last element
  - `Array::resize(size, T value)`: resizes the array, and sets any new elements to `value`.
- Adds an `ArrayView::empty()` method to return whether the view is empty or not.
- Adds an `area()` function to `primal::Polygon`
- Adds initial support for using Slam types on the GPU
- Adds support for using `ArrayViewIndirection` indirection policy with `slam::Map` and
  `slam::BivariateMap`
- Adds `const_iterator` support to `slam::BivariateMap` and `slam::SubMap`
- Primal: Adds a `Hexahedron` primitive
- Primal: Adds a `clip()` operator for computing the intersection of a
  `Hexahedron` and another `Tetrahedron` as a `Polyhedron`
- Primal: Adds an `intersection_volume()` operator for computing the volume of
  intersection between a primitive and a `Tetrahedron`
- Primal: Adds a `primal::Polyhedron::from_primitive()` operator that returns a
  `Polyhedron` object from a given primitive.
- Adds `DataStore::getBufferInfo()` and `Group::getDataInfo` methods that insert information into a Conduit `Node` about buffers in a `DataStore` object or data in a `Group` subtree. The information can be accessed from the `Node` by the caller from specifically named fields in the `Node`.
- Quest: Adds a `quest::ProEReader` for reading in Pro/E tetrahedral meshes
- Quest: The `quest::IntersectionShaper` class can now use a percent error to determine
  whether the revolved volume for a shape is sufficiently accurate or whether the shape
  must be further refined. This new dynamic method of shaping complements the existing
  segment-based curve refinement method and it is activated using `Shaper::setRefinementType()`
  and by calling `Shaper::setPercentError()` to set a refinement error percentage.
- Multimat: adds initial support for fields stored on the GPU. `MultiMat::setAllocatorID()`
  or `MultiMat::setFieldAllocatorID()` can be called to change the memory space in which a
  field is allocated.
- Multimat: adds an `MultiMat::addExternalField()` function to support fields where the
  memory is managed externally. Fields which are externally-managed cannot be transposed
  between sparse and dense layouts, or moved between allocator spaces.
- Multimat: adds a `MultiMat::removeField()` function to remove fields from the Multimat
  instance.
- Multimat: adds an overload of `MultiMat::setCellMatRel()` that supports setting a
  multi-material relation in a compressed sparse-row (CSR) representation.

### Changed
- Updates blt submodule to HEAD of develop on 24Jan2023
- Updates uberenv submodule to HEAD of main on 12May2023
- Updates to [conduit version 0.8.6](https://github.com/LLNL/conduit/compare/v0.8.3...v0.8.6)
- Updates to [mfem version 4.5](https://github.com/mfem/mfem/releases/tag/v4.5)
- Updates to [fmt version 9.1.0](https://github.com/fmtlib/fmt/releases/tag/9.1.0)
- Updates to `c2c` version 1.8.0
- The Axom library has been broken down into its component libraries (prefixed with `axom_`).
  This change requires no change to downstream CMake users who import our targets.
  The exported CMake target `axom` includes all components, but users who do not import our targets
  will need to create the link line themselves. The following replacement can be used:
  `-laxom` -> `-laxom_quest -laxom_multimat -laxom_slam -laxom_mint -laxom_klee -laxom_inlet -laxom_sidre -laxom_slic -laxom_lumberjack -laxom_core`
  If you only need a subset of the components, you can now use those targets directly, ie. `axom::inlet`.
- `IntersectionShaper` now implements material replacement rules.
- `axom::Array` move constructors are now `noexcept`.
- Exported CMake targets, `cli11`, `fmt`, `sol`, and `sparsehash`, have been prefixed with `axom::`
  to guard against conflicts.
- `DistributedClosestPoint` query now supports any blueprint-valid mesh format, including multidomain.
   Domain underloading and overloading can be expressed using multidomain format.  Closest points are
   identified by cp_rank, cp_domain_index, and cp_index.  The new cp_domain_index specifies the
   domain containing the closest point.
- `DistributedClosestPoint` interfacing variable names `closest_point` and `min_distance` have been
  changed to `cp_coords` and `cp_distance`, respectively, to match the naming convention of other
  interfacing variables.
- Adds `vcpkg` ports for `RAJA`, `Umpire` with optional `OpenMP` feature for automated Windows build
- Reduce size of `ArrayView::subspan` to prevent accessing invalid memory.
- Adds `vcpkg` port for `lua` as optional dependency on Windows
- Adds additional parameters to quest's `PointInCell` query to control the Newton solve
  from physical to reference space for a given element
- Remove function pointer call in IteratorBase::advance()
- Slam: `IndirectionPolicy::data()` now returns a reference to the underlying buffer
  Rebinding an indirection to a new buffer is now achieved through `IndirectionPolicy::ptr()`, which
  returns a mutable pointer to the buffer.
<<<<<<< HEAD
- Quest: `Shaper::applyTransforms()` is no longer a public method.
- Multimat: fields are now returned as shallow, device-copyable views of a field instead
  of full copies of field data.
- Multimat: `MultiMat::addField()` and `MultiMat::setVolfracField()` API now use `axom::ArrayView`
  to accept data.
=======
- Quest: `Shaper::applyTransforms()` is no longer a public method
>>>>>>> 716d0494

###  Fixed
- Fixed issues with CUDA build in CMake versions 3.14.5 and above. Now require CMake 3.18+
  for CUDA/non-gpu builds.
- Checks validity of bounding boxes in `primal`'s intersection operators against planes
  and triangles before using the geometry.
- Improves import logic for `lua` dependency
- Improves import logic for `mfem` dependency in device builds when `mfem` is configured with `caliper`

### Deprecated
- Integer types in `src/axom/core/Types.hpp` are deprecated because `c++11` supports their equivalents.


## [Version 0.7.0] - Release date 2022-08-30

###  Added
- Adds a `view()` method to `axom::Array` class to simplify creation of a corresponding `axom::ArrayView`
- Adds GPU/OpenMP support to `spin::ImplicitGrid`.
  The following functions run with the user-specified execution space (specified as a template argument
  on `ImplicitGrid`):
  - `ImplicitGrid::insert(nelems, bboxes)`: insert a batch of bounding boxes into the implicit grid
  - `ImplicitGrid::getCandidatesAsArray(nquery, queryObjs, ...)`: query the implicit grid for a batch of
    query objects, and generate a CSR-format array for the candidates.
  In addition, `ImplicitGrid::getQueryObject()` returns an object that may be used within a GPU kernel
  to query the implicit grid.
- Added initial implementation of GPU/OpenMP-accelerated point-in-cell queries
- Added an alternative surface mesh tester function to Quest, based on `ImplicitGrid`
- Add `const` versions of `begin()` and `end()` for `Array` and `ArrayView`
- Add support for passing compatible custom allocator IDs to `axom::Array` with explicitly specified
  memory space
- Adds constructor overloads to `axom::Array` that uses both uninitialized data (`ArrayOptions::Uninitialized`)
  and custom allocators
- Adds a comparison operator (`operator<()`) to `StackArray`. This allows it to be used as a key for `std::map`
- Use compiler intrinsics for axom's bit utility functions: `popCount()`, `trailingZeros()` and `leadingZeros()`
- Adds a random-access iterator to `slam::DynamicSet`
- Adds an overload to `ImpicitGrid::getCandidates()` from a grid cell of the lattice.
  This makes it easier to iterate over the bins of the spatial index.
- Defines iterator traits on `axom::Array<T>`/`ArrayView<T>` iterators, to allow passing iterator
  pairs to standard library functions
- Adds full support for calling methods on `axom::Array<T>` allocated in device-only memory.
- Adds ability to index into subarrays of a multidimensional `axom::Array<T>` using
  `operator[]` and `operator()`
- Adds ability to build axom using the `hip` compiler. Support for running device
  kernels with hip will be added in the future.
- Adds new host-configs for HIP on LLNL platforms
- Adds GPU/OpenMP support to `spin::UniformGrid`.
  The following functions run with a user-specified execution space (specified as a template argument
  on `UniformGrid`):
  - `UniformGrid::initialize()`: creates/re-creates a uniform grid with an array of objects and their
    corresponding bounding boxes
  - `UniformGrid::getCandidatesAsArray()`: query the uniform grid for objects that share a grid
    cell with the query bounding box
  In addition, `UniformGrid::getQueryObject()` returns an object that may be used within a GPU kernel
  to query the uniform grid.
- Adds ability to specify a storage policy in `UniformGrid`. Two policies are provided:
  - `DynamicGridStorage` stores the bins as an array of arrays (default)
  - `FlatGridStorage` stores the bins as a flat array of elements, where each bin is a slice of the
    array
- Adds a templated uniform grid-based surface mesh tester function to Quest
- Adds an initializer list constructor and assignment operator to `axom::Array`
- Adds an overload of `axom::Array::resize(ArrayOptions::Uninitialized, dims)` to support resizes
  without constructing or initializing new elements
- Adds examples and tests for using Slic interface in Fortran
- Adds examples for using the BVH device traversal API
- Adds a `ScatteredInterpolation` query to quest, which enables interpolating scalar fields at arbitrary
  points from a given 2D or 3D point mesh in the Mesh Blueprint format. The current implementation
  generates a Deluanay complex over the points and performs linear interpolation over the
  triangle/tetrahedron at the query points.
- Adds a HIP execution policy for device kernels to run on AMD GPU hardware
- Adds new Slic macros that allow you to selectively print messages only on root ranks. For example,
  `SLIC_ERROR_ROOT(msg)` and `SLIC_ERROR_ROOT_IF(EXP, msg)`. This can be set via
  `slic::initialize(bool is_root = true)` or `slic::setIsRoot()`.
- Adds forward iterators to the `View`s and `Group`s of a `sidre::Group`.
  These can be accessed via the range-for syntax as `for(auto& view: grp.views()){...}`,
  Or using the iterator syntax as
  `for(auto& it = grp.views().begin(), itEnd = grp.views().end(); it ! itEnd ; ++it) {...}`, and similarly for the groups of a group.
- Adds forward iterators to the `Attribute`s and `Buffers`s of a `sidre::DataStore`,
  with a similar syntax, e.g. `for(auto& buf : datastore.buffers()){...}`.
- Adds an overload of `ImplicitGrid::getCandidatesAsArray()` to accept query points/bounding boxes
  as an `axom::ArrayView`.
- Adds a `primal::closest_point(point,sphere)` overload to find the closest point on a sphere to a given point
- Adds an overload to quest's `SignedDistance` query to return the closest point on the surface
  to the query point and the surface normal at that point. Also exposes this functionality
  in quest's signed_distance C API.
- Adds utility function for linear interpolation (`lerp`) of two numbers
- Adds utility function to compute binomial coefficients
- Adds a `CurvedPolygon` class to primal representing a polygon with `BezierCurve`s as edges
- Adds functions to compute the moments (area, centroid) of a `CurvedPolygon`
- Adds functions to evaluate integrals over `BezierCurve` and `CurvedPolygon` objects
- Adds a `ArrayViewIndirection` storage policy to Slam
- Adds set accessor methods to `slam::DynamicVariableRelation`
- Adds a new component to Axom, `multimat`, to simplify the handing of multi-material meshes and
  fields.
- Adds functions to compute winding numbers and in/out queries for `Polygon` and `CurvedPolygon` objects.
- Adds `constants.hpp` to primal to track geometric constants. Initially includes
  a value for `PRIMAL_TINY`, a small constant that can be added to
  denominators to avoid division by zero.
- `DistributedClosestPoint` query now supports "domain underloading" -- ranks that are passed in can
  have empty object meshes and/or empty query meshes
- 'BezierCurve' objects now support Rational Bezier curve functionality
- Primal: Adds a `clip()` operator for computing the intersection of a `Tetrahedron` and another `Tetrahedron` as a `Polyhedron`
- Added `slic::outputLocalMessages()` to output messages from the current rank to the console for MPI-enabled LogStreams.

###  Changed
- Axom now requires C++14 and will default to that if not specified via `BLT_CXX_STD`.
- Moved bit-twiddling functions to core component
- `axom::Array` now default-initializes its data by default. To create an Array with uninitialized
  elements, pass an `axom::ArrayOptions::Uninitialized` as the first constructor argument.
- `axom::ArrayView<const T>` can now be created from a `const Array<T>`
- Added new `ExecSpace` template parameter to `spin::ImplicitGrid`.
  `ExecSpace` is now the second template parameter (out of three) and defaults to `axom::SEQ_EXEC`.
- Instead of saving the entire `DataStore`, `MFEMSidreDataCollection` will now save only
  its domain and global groups
- When an `inlet::Field` fails a range or valid value constraint, the provided value and
  corresponding range/set of valid values are now included in the error message
- IOManager::write now allows the calling code to pass in the full name of
  the root file that it will produce
- Improved consistency of orientation operations in `primal::Plane`, `primal::Sphere`, `primal::orientation()`
  and `primal::in_sphere()`
- Improved efficiency for `primal::in_sphere()` -- the computations are now based on `(D+1)x(D+1)` determinants
  instead of `(D+2)x(D+2)` determinants for `D`-dimensional spheres
- Improved efficiency for (signed) area/volume functions of `primal::Segment`, `primal::Triangle` and `primal::Tetrahedron`
- Updates interface for `primal::Sphere` to use more of `primal`, e.g. uses `primal::Point` instead of `T*` to represent points
- Adds `circumsphere()` functions to `primal::Triangle` and `primal::Tetrahedron` to return the `Sphere`
  that circumscribes the triangle/tetrahedron's vertices
- Adds operator overloads to subtract a `primal::Vector` from a `primal::Point` to yield a new `primal::Point`
- Consolidates `quest::findTriMeshIntersections*()` implementations for `BVH` and `ImplicitGrid`
- `BVH::find*()` batch functions now return the total number of candidate intersections found
- Enables empty `axom::Array<T>` to be iterated over with `begin()/end()`
- Removed `AXOM_VERSION_EXTRA` in favor of `axom::gitSHA()` and adding the SHA to `axom::getVersion()` and
  `axom::about()`
- Use more specific type trait checks in `ArrayOps`, to avoid generating unnecessary copies in
  fill/destroy operations on otherwise trivially-copyable/destructible types.
- `axom::Array` now consistently propagates the allocator ID on copy, move, and swap operations when possible.
  This is a breaking change; copy-construction of a dynamic array from a device array will no longer automatically
  move the array to host memory, and will instead maintain the same allocator ID as the source array.
- The device traversal method `BVH::TraverserType::traverse_tree()` now supports passing in arbitrary query objects
  for BVH traversal.
- Moved `inlet::LuaReader::solState()` to be a protected function that now returns a `std::shared_ptr<axom::sol::state>`.
  This is an advanced feature that could cause users to break an input file state after verification. This also allows us
  to not expose `axom/sol.hpp` to all users of Inlet. This greatly reduces compile times. Using this feature requires
  both a derived class and including `axom/sol.hpp` in the user code.
- Renamed some overloads of function `createView` of
  `axom::sidre::Group` which accept `int ndims, IndexType *shape`
  arguments to be `createViewWithShape` or `createViewWithShapeAndAllocate`.
- Replaced an unused older incarnation of iterators in sidre with a new `std`-compliant
  implementation
- Removed an out-of-date manually-generated header file in sidre `sidre/core/sidre.hpp`.
  We recommend using the automatically generated header file `axom/sidre.hpp` to include
  sidre functionality.
- Removed functions from `sidre::ItemCollection` base class that were not common to all derived classes
  and added a new derived class `sidre::IndexedCollection`
- Spin: `BVH::findPoints/Rays/BoundingBoxes()` candidate search methods now accept an `axom::ArrayView<IndexType>`
  for the `offsets` and `counts` output arrays, and return `candidates` as an `axom::Array<IndexType>`.
- Renamed `primal::Polygon::centroid()` to `primal::Polygon::vertexMean()` because it was not actually computing the centroid.
- `axom:sidre:IndexType` is now the same type as
  `axom:IndexType`. Before, Sidre always used `int64_t`. Now it
  respects the define `AXOM_USE_64BIT_INDEXTYPE`.
- Mint now depends on the Slam component.
- Renames indirection policies in slam: The c-array indirection policy was renamed from `ArrayIndirection` to `CArrayIndirection`
  and the axom::Array-based indirection policy was renamed from `CoreArrayIndirection` to `ArrayIndirection`.
- Mfem dependency updated to 4.4
- `primal::detail::intersect_ray` now correctly identifies intersections between collinear `Segment` and `Ray` objects.
- Improved efficiency and robustness of barycentric coordinate
  and circumsphere computation for Triangles and Tetrahedra.

###  Fixed
- Fixed a bug relating to swap and assignment operations for multidimensional `axom::Array`s
- Fixed over-eager caching of restored `mfem::FiniteElementSpaces` in `sidre::MFEMSidreDataCollection`
- Fixed a bug in which Inlet verification bails out on the first failure, which resulted in
  incomplete error lists
- Fixed a bug in `quest::PointInCell` when not using RAJA
- Fixed a potential memory leak in `axom::Array<T>` for non-trivial types `T` which allocate memory
- Added a guard in `axom::ArrayList` for axom configurations without Umpire to fix a compiler error (XL compiler)
- Inlined some fully specialized functions in `quest::Delaunay` to avoid "multiply-defined" linker errors
- Fixed `axom::Array<T>` fill operations on uninitialized memory
- Fixed behavior of `axom::Array<T>::resize(new_size)` with `new_size < curr_size`
- Fixed computation of signs in `quest::SignedDistance` when closest point is along an edge
  with a sharp dihedral angle and the adjacent triangles have significantly different areas
- Fixed bug in axom::Path that ignored the leading delimiter character if one was present
- Fixed gcc compiler errors in configurations without RAJA or Umpire
- Fixed `axom::Array<T>` behavior on copy-construction when `T` is a non-trivial type
- Replaced `using` statement in `SidreDataTypesIds.h` with `typedef`
  since C syntax is required in this file.
- Fixed bug on two-dimensional `sidre::Array<T>` construction where the size is set to the underlying buffer
  capacity, instead of the actual number of elements
- Fixed `axom::Array<T>::insert` behavior with non-trivial types.
- Fixed bug in Slic macros for MPI-based LogStreams not aborting when using collective Error or Warning
  macros

## [Version 0.6.1] - Release date 2021-11-17

###  Added
- Added a config variable, `AXOM_DEBUG_DEFINE` to control whether the `AXOM_DEBUG` compiler define is enabled.
  By `DEFAULT`, it is enabled for `Debug` and `RelWithDebInfo` configurations, but this can be overriden
  by setting `AXOM_DEBUG_DEFINE` to `ON` or `OFF`.
- `axom::Array` is now GPU-compatible, in particular via a memory space template parameter and via
  extensions to `axom::ArrayView` that allow for copying into kernels and transfers between memory spaces.
- Adds some utility arithmetic operators for adding and subracting `primal::Point`s and `primal::Vector`s

###  Changed
- Renamed `AXOM_NOT_USED` macro to `AXOM_UNUSED_PARAM` for better consistency with other Axom macros
- Added `explicit` to `axom::Inlet::InletVector` constructors and added a constructor that accepts a `double*`
- `AXOM_ENABLE_MFEM_SIDRE_DATACOLLECTION` configuration option is now `ON` by default (rather than `OFF`).
  This option should be disabled if `mfem` was configured with `MFEM_USE_SIDRE`.

###  Fixed
- The `AXOM_DEBUG` compiler define is now properly exported via the `axom` CMake target when it is enabled
- Added tolerance parameter `EPS` to `primal::closest_point()` operator. This effectively snaps
  closest points to the triangle boundaries vertices and edges when they are within `EPS`,
  improving consistency when, e.g., querying multiple triangles from the same mesh.
- Fixed regression in `SignedDistance` queries for query points closest to edges or vertices
  of the input triangle mesh
- Guard fmt's compiler defines from clashing with downstream fmt's.


## [Version 0.6.0] - Release date 2021-11-04

### Added
- Added new CMake option to allow users to turn off Axom created tools: `AXOM_ENABLE_TOOLS`
- Inlet can now log verification errors to a user-processable list instead of using Slic
- Sidre parallel I/O: Added new mapping arrays to the automatically-generated Blueprint
  index to support new schema for multi-domain parallel meshes.
- Added support for optional third-party `c2c` ("contours to codes") library for parsing 2D spline data.
  `c2c` is currently only available for Axom configurations on LLNL platforms.
- Primal's `intersect(Ray, Segment)` can now return the parametric coordinates of the intersection
  along both the ray and the segment (when the intersection exists)
- Primal's `intersect(Segment, BoundingBox)` can now return the parametric coordinates bounding the
  portion of the segment contained within the BoundingBox (when the intersection exists)
- Generalizes Quest's `InOutOctree` class to work with 2D line segment meshes. Previously,
  it only worked with 3D triangle meshes
- Added support for reading `c2c` ".contour" files in Quest. Contours that enclose a 2D region can be linearized
  into line segment meshes and loaded into Quest's `InOutOctree` for in/out queries.
- Updated the Quest `inout` C API to support 2D queries using the `c2c` library, when Axom is configured with `c2c`
- Updated the C++ Quest "containment" example to support 2D in/out queries
  (in addition to the already supported 3D queries)
- Added `axom::Array` modeled after `std::vector`. Previous `axom::Array` renamed to `axom::MCArray`. Future changes to both arrays are expected.
- Added a `data_collection_util` tool to generate Mesh Blueprint compliant high order distributed meshes from
  an mfem mesh or over a Cartesian domain
- Added utility functions `axom::utilities::getHostName()` and `axom::utilities::getUserName()`.
- Added new `axom::primal::ZipIterable<T>` type to convert structure-of-arrays data to a given
  Primal geometric primitive.
- Quest: Added a `computeDistances()` function to `SignedDistance` class for batched
  signed-distance queries.
- Spin: Added a `getTraverser()` function to `BVH`, enabling the customized traversal of a
  BVH from within a device kernel.
- Primal: Adds an `Octahedron` primitive
- Primal: Adds a `Polyhedron` primitive for representing convex polyhedra bounded by planar polygons in 3D
- Primal: Adds a `clip()` operator for computing the intersection of a `Tetrahedron` and an `Octahedron` as a `Polyhedron`
- Klee: Adds a new component, `klee`, for specifying non-conformal shape overlays for materials onto simulation meshes.
  This component defines a schema for defining, transforming and overlaying 2D and 3D shapes
  and validates klee input files. See the [klee documentation](https://axom.readthedocs.io/en/latest/axom/klee/docs/sphinx) for more information.
- Quest: Adds a new query for sampling-based "shaping" onto low- or high-order computational meshes
- Quest: Adds a new query for intersection-based "shaping" of revolved contours onto 3D hexahedral meshes.
  This capability uses a RAJA policy operate on various execution spaces (host, openmp, device).
- Quest: Adds a "shaping" example for embedding a klee specification onto an MFEM mesh
- Added Sidre function `View::clear()`.
- Core now provides an `axom::ArrayView` that provides view/indexing semantics over a raw pointer.
  This replaces the external buffer logic previously provided by `axom::Array`.

### Changed
- `MFEMSidreDataCollection` now reuses FESpace/QSpace objects with the same basis
- Harden configuration options for BLT tools (style, code quality, etc.) against accidentally being enabled for users.  Developers will
  always give a full path (e.g. `CLANGFORMAT_EXECUTABLE`)
- Inlet: `Writer`s are passed directly to `Inlet::write` instead of being registered
- `Inlet` objects can now be constructed without a user-provided `sidre::DataStore`
- Conduit version changed to v. 0.7.2
- Renames `AXOM_DEBUG_VAR` macro to `AXOM_UNUSED_VAR` since there were many cases where the latter
  was not the appropriate name. This macro elides warnings about unused variables
- Inlet's `isUserProvided` can now be used to query the status of subobjects of a `Container` via a name parameter
- Upgrades our `vcpkg` usage for automated Windows builds of our TPLs to its [2021.05.12 release](https://github.com/microsoft/vcpkg/releases/tag/2021.05.12)
- Upgrades built-in `cli11` library to its [v1.9.1 release](https://github.com/CLIUtils/CLI11/releases/tag/v1.9.1)
- Quest's `inout` C API has two new functions: `inout_set_dimension()` and `inout_set_segments_per_knot_span()`.
  The latter is only applicable for 2D queries on `c2c` contours
- Spin: Refactored `BVH` public API based on user suggestions
  `BVH` constructor only handles setting up default values, while the actual building of the BVH is
  now done in a `BVH::initialize(primal::BoundingBox*, int)` method.
  Alternate Umpire allocator IDs are supplied via `BVH::setAllocatorID(int)`.
  Other `BVH` methods have been modified to accept or return Primal primitives.
- Spin: Removed hard dependency on RAJA and Umpire from `BVH`.
- Moved `slam::IteratorBase` to `axom::IteratorBase`.
- `sidre::Array` now derives from `axom::MCArray`.
- `axom::Array` is now multidimensional; it intends to behave like `std::vector` in the 1D case
  and `numpy.ndarray` in the multidimensional case
- Quest: `SignedDistance` has been modified to use `spin::BVH` instead of `BVHTree`. This
  enables signed-distance queries to run on the GPU, as specified via a new template
  parameter.
- Spin: Removed `BVHTree` class in favor of `BVH`.
- Quest's `signed_distance` C API: Removed functions related to old `BVHTree` class
  and added functions related to `BVH` class
    * Removed: `void signed_distance_set_max_levels( int maxLevels )`
    * Removed: `void signed_distance_set_max_occupancy( int maxOccupancy )`
    * Added: `void signed_distance_set_allocator( int allocatorID )`
    * Added: `void signed_distance_set_execution_space( SignedDistExec execSpace )`
- All built-in third-party libraries (`fmt`, `cli11`, `sol`, and `sparsehash`) have been guarded to allow downstream users to
  have their own versions. This includes moving their headers under `include/axom` instead of `include/` and
  moving their C++ namespace under `axom` (eg. `fmt` to `axom::fmt`).  If you don't use our built-n TPLs this has no
  affect on you, but if you do these are some the changes you will need to make:

    | Library    | Namespace changes                 | Header include changes                                          |
    | -----------| --------------------------------- | ----------------------------------------------------------------|
    | fmt        | `fmt::` &rarr; `axom::fmt::`      | `#include "fmt/fmt.hpp"` &rarr; `#include "axom/fmt.hpp"`       |
    | sol        | `sol::` &rarr; `axom::sol::`      | `#include "sol/sol.hpp"` &rarr; `#include "axom/sol.hpp"`       |
    | sparsehash | `google::` &rarr; `axom::google::`| `#include "sparsehash` &rarr; `#include "axom/sparsehash`       |
    | cli11      | `CLI::` &rarr; `axom::CLI::`      | `#include "CLI11/CLI11.hpp"` &rarr; `#include "axom/CLI11.hpp"` |

- Moved `axom::MCArray` and the `sidre::Array` it was based on into `mint`
  as `axom::deprecated::MCArray` and `sidre::deprecated::MCArray`, respectively.
  `sidre::Array` is now based on `axom::Array`.
- `utilities::string::split` now returns a vector instead of using an out-parameter,
  Inlet's string utilities were moved to Core, and `splitLastNTokens` was renamed to `rsplitN`
- `axom::Array`-related classes have been moved into individual files.
- RAJA dependency updated to 0.14.0
- Umpire dependency updated to 0.6.0. Support for versions prior to v2.1.0 was removed.
- Conduit dependency updated to 0.7.2+ (develop as of Sept 13, 2021). This was required because Spack
  is now using `HDF5`'s CMake build system.
- Internal BLT dependency updated to 0.4.1


### Fixed
- Fixed Primal's `intersect(Ray, Segment)` calculation for Segments that do not have unit length
- Fixed problem with Cray Fortran compiler not recognizing MSVC pragmas in `axom/config.hpp`.
  The latter are now only added in MSVC configurations.
- Fixed bug in `Mint`'s VTK output for fields of type `int64` and `float`
- Improved loading of data collections in `MFEMSidreDataCollection`
- Added workaround to `MFEMSidreDataCollection` for `C++14` standard library feature that was not available in `gcc@4.9.3`
- Delayed finalizing reloaded mesh in `MFEMSidreDataCollection` until after setting
  the nodal `GridFunction` (when applicable)
- Transposed `R` and `Z` coordinates when linearizing NURBS curves in `c2c` reader
- Fixed user-reported in/out ambiguity within some `InOutOctree` cases with grazing triangles

## [Version 0.5.0] - Release date 2021-05-14

### Added
- Added the MFEMSidreDataCollection class for describing [MFEM] meshes and associated fields.  This
  class was adapted from MFEM's SidreDataCollection and is enabled when Axom is built with MFEM
  *and* the `AXOM_ENABLE_MFEM_SIDRE_DATACOLLECTION` CMake option is enabled.
- Added `slic::setAbortFunction` to configure a custom callback when Slic aborts.
- Added a `batched` option to quest's `InOutOctree` containment query example application.
  This uses a kernel to test for containment on an array of points.
  The query uses OpenMP threading, when available.
- Inlet: Added support for user-defined conversions from Inlet tables to user-defined
  types, and support for arrays of user-defined types
- Added compiler define `NOMINMAX` to `axom/config.hpp.in` to avoid problems with
  the Windows `min` and `max` macros.
- Added `cpp14` variant to Spack package to allow `Inlet::LuaReader` to be used more easily.
- Inlet: Added support for string-keyed associative arrays (dictionaries)
- Inlet: Added support for defining and retrieving functions from the input file
- Inlet: Added support for YAML and JSON input files
- Inlet: Added support for mixed-key (integer and string) associative arrays
- Inlet: Added support for deeply nested containers of structs
- Inlet: Added support for `void` and strings in Lua-defined functions
- Inlet: Added `get<std::vector<T>>` for retrieving arrays without index information
- Inlet: Added a new `Writer` for generating JSON schemas which can be used by text editors
  for autocompletion
- Inlet: SphinxWriter will now document the signature of function callbacks added to a schema
- Axom::Path - New class for performing basic path operations with user-selectable
  delimiter characters
- Inlet: Added a method to `inlet::Inlet` that retrieves the set of unexpected names
  in the input file
- Inlet: Added an option to mark `Container`s as strict, which fail verification when unexpected
  entries are present
- Added support in `MFEMSidreDataCollection` for registering `QFunctions`
  (data associated with quadrature points on a mesh)
- Inlet: The internal hierarchy of an `Inlet` object can be reconstructed from a Sidre group,
  excluding callback functions
- Added new overloaded version of method
  `sidre::DataStore::generateBlueprintIndex` to incorporate new MPI
  features in conduit and allow for generation of a blueprint index on
  an under-decomposed parallel mesh
- Added new method `sidre::View::importArrayNode` to import a
  `conduit::Node` holding array data directly into a `sidre::View`
- Added support for registering material and species sets in
  `MFEMSidreDataCollection`.  These correspond to
  [`matset`](https://llnl-conduit.readthedocs.io/en/latest/blueprint_mesh.html#material-sets)s
  and
  [`specset`](https://llnl-conduit.readthedocs.io/en/latest/blueprint_mesh.html#species-sets)s
  in the Mesh Blueprint

### Changed
- Converted [Uberenv] to a git submodule. We previously vendored a copy of this script.
- The Sidre Datastore no longer rewires Conduit's error handlers to Slic by default.
  It can be  explicitly rewired using the static
  `DataStore::setConduitSLICMessageHandlers()` method.
- Inlet: Changed `SchemaCreator` to an abstract class and added missing functions
- Inlet: Added ability to access the `Reader` class from `Inlet` and Sol Lua state
  from the `LuaReader` class
- Inlet: Switched accessor interface to match that of the STL with `operator[]` and
  `T get<T>()`
- Inlet: `std::shared_ptr<T>` has been replaced with `T&` in non-owning contexts
  and `std::unique_ptr<T>` in owning contexts - specifically, within Inlet's internal
  tree structure
- Unified core and SPIO unit tests into fewer executables to limit size of build directory
- Renamed `axom::slic::UnitTestLogger` to `axom::slic:SimpleLogger` because it's used in
  more than just unit tests.
- Inlet: Input file functions can now be of arbitrary signature subject to type and arity
  restrictions
- Exported all symbols on Windows by default when compiling a dynamic library
- Updated TPL `conduit` to version 0.6.0 released Nov 2, 2020.
- Updated built-in TPL `sparsehash` to version 2.0.4 released Aug 11, 2020.
- Inlet: Exposed `primal::Vector` in Lua for use in input-file-defined functions
- The `MFEMSidreDataCollection` will now reconstruct fields and the mesh when a
  datastore is `Load`ed in
- Inlet: Cleaned up `Table` interface to eliminate ambiguity and duplicated functionality
- Inlet: Renamed `DocWriter` to `Writer` and refactored its interface
- Inlet: Renamed `Table` to `Container`
- Inlet collections of mixed or incorrect type will now fail verification, even if they're
  not marked as required
- Required Inlet collections no longer fail Inlet verification if they are empty in the input file
- Inlet: `operator bool` for `Field` and `Container` has been replaced with more precise `isUserProvided`
  and `exists`, which also returns `true` if a default value was specified.
- Updated built-in TPL `fmt` to master branch snapshot, March 26, 2021.
- Inlet: `SphinxWriter` will now print only one element schema per container instead of
  printing the same schema for each element in the container
- Updated BLT to version 0.4.0 released 9 Apr 2021
- Updated MFEM to version 4.2 released 30 Oct 2020. Axom no longer requires MFEM to be built serially
- The macro for exporting symbols is now `AXOM_EXPORT` instead of `AXOM_API`
- Updated Conduit to v0.6.0
- Updated SCR to compatibility with v3.0rc1

### Fixed
- Updated to new BLT version that does not fail when ClangFormat returns an empty
  version string.  BLT/Axom now issues a warning and disables the `style` build
  target if version is unknown or wrong.
- Inlet: Apply lambda verifiers on generic containers to individual elements
  for consistency
- Inlet: Fixed a bug relating to nested table lookups of primitive arrays and functions
- Fixed a bug relating to deeply nested callback functions in Inlet
- Inlet: Always ignore primitive array elements that do not match the requested type
- Inlet: Empty structs/collections of structs with required sub-elements no longer fail
  verification
- Quest: Fixed a bug with InOutOctree for triangles that lie on faces of octree blocks
- Updated to use newer Conduit config directory
- Add support for legacy hdf5 cmake build system

## [Version 0.4.0] - Release date 2020-09-22

### Added
- Exposed the tolerance parameter `EPS` that is used to determine intersections between
  triangles in `primal:intersect()` as an optional final parameter.
- Added BVH spatial index option to the `mesh_tester` utility for calculating
  triangle-triangle intersection.
- Added `axom::execution_space< ExecSpace >::onDevice()` to check if execution
  space is on device.
- Added Axom macro `AXOM_SUPPRESS_HD_WARN` to silence host device compiler
  warnings.
- Added option to quest's `SignedDistance` class and C API to toggle whether
  the distance query computes the sign.
- Added a `batched` option to quest's signed distance query example application.
  This computes all distance queries on an array of points using a single call to `computeDistance`.
  The query uses OpenMP threading, when available.
- Added new component, Inlet, to assist in retrieving and storing data from
  an input deck.
- Added the ability to specify an [Umpire] allocator ID to use with the
  BVH. This allows the application to use a device allocator for the BVH and
  avoid use of Unified Memory (UM) on the GPU, which can hinder perfomrmance,
  or use a pool allocator to mitigate the latencies associated with allocation/deallocation.
  The allocator ID is specified as an optional argument to the BVH constructor.
- Added new CMake option, `AXOM_ENABLE_ANNOTATIONS`, to enable/disable code
  annotations in Axom. Default is OFF.
- Added Axom annotation macros. The macros can be used to annotate functions,
  using the `AXOM_PERF_MARK_FUNCTION` macro, or at a more fine grain level,
  different sections of code can be annotated by wrapping them within an
  `AXOM_PERF_MARK_SECTION` block. As a first cut, this works with NVTX tools.
  However, the hooks are in place to add support for Caliper in the future.
- Added a simple interface to NVTX that allows an application to set the color
  and category for NVTX ranges corresponding to annotated code in Axom. The
  application can now call `axom::nvtx:set_color()` and
  `axom::nvtx::set_category()` to set the corresponding parameters respectively.
  This facilitates in the performance evaluation by allowing developers to easily
  filter out calls by category or visually by setting a different color to use
  in GUI tools, such as, NVVP and NSight.
- Added a portable floating_point_limits traits class, to return min(), max(), lowest()
  and epsilon() of a `float` or `double` type. The functionality is equivalent to that provided by
  std::numeric_limits, but, the code is host/device decorated accordingly such that it
  can also be called on the device.
- Added initial support for ray queries using the BVH. The caller may now supply a set of rays to
  a BVH and the BVH will return a set of candidate BVH bins that intersect each ray.
- Added initial support for bounding box queries using the BVH. The caller may
  now supply a set of bounding boxes to a BVH and the BVH will return a set of
  candidate BVH bins that intersect each bounding box.
- Added an `axom-config.cmake` file to axom's installation to streamline incorporating axom
  into user applications. See `<axom-install>/examples/axom` for example usages.
- Added [Sol] as a built-in TPL for fast and simple `C++` and `Lua` binding.
  Sol is automatically enabled when `LUA_DIR` is found.
  The version of Sol used in this release is `v2.20.6`, which requires `C++14`.

### Removed
- Removed the `AXOM_ENABLE_CUB` option, since `CUB` is no lonher used directly in
  Axom code. Instead, we use `RAJA::stable_sort` with RAJA-v0.12.1 and fallback
  to `std::stable_sort` with older versions of RAJA and when the code is built
  without RAJA.

### Changed
- Updated Axom to support RAJA-v0.12.1 and Umpire-v4.01, but the code remains
  backwards compatible with previous versions of RAJA and Umpire.
- Transitioned Axom's code formatting tool from `Uncrustify` to [clang-format].
  Axom's clang-format rules depend on clang 10.
- Modified the command line interface for `mesh_tester` utility. Interface
  now uses a *-m, --method* option to select the spatial index, and *-p, policy*
  option now accepts a string or integer value.
- Renamed the `AXOM_USE_MPI3`option to `AXOM_ENABLE_MPI3` for consistency.
- Modified the API for the BVH to accomodate different query types. The queries are now
  more explicitly called `BVH::findPoints()` and `BVH::findRays()`.
- Modified the API of Axom's memory management routines to not leak usage of Umpire. Instead of
  passing an `umpire::Allocator` object to specify an allocator, we now use the corresponding
  integer ID associated with the allocator.
- All names in the C API now preserve the case of the C++ function.
  ex. `SIDRE_datastore_new` is now `SIDRE_DataStore_new`.
- Fortran API in slic module. `axom::slic::message` Level enums are changed
  from  *enum-name_enumerator* to *namespace_enumerator*.
  ex. `level_error` is now `message_error`.
- Fortran derived-type constructors are now generic functions named afer the derived type.
  `datastore_new` is now `SidreDataStore`
  `iomanager_new` is now `IOManager`

### Fixed
- Fixed a bug in `primal::intersect(Segment, BoundingBox)` and added regression tests.
- Spin's octrees can now be used with 64-bit indexes. This allows octrees
  with up to 64 levels of resolution when using a 64-bit index type.
- Resolved issue with `AXOM_USE_64BIT_INDEXTYPE` configurations. Axom can once again
  be configured with 64-bit index types.
- Fixed a triangle-triangle intersection case in primal that produced inconsistent results
  depending on the order of the triangle's vertices.
- Fixed issue in the parallel construction of the BVH on GPUs, due to incoherent
  L1 cache that could result in some data corruption in the BVH. The code now
  calls ``__threadfence_system()`` after the parent is computed and stored back
  to global memory to ensure that the *write*  is visible to all threads.
- Fixed issue in Mint that would cause the clang@9.0.0 compiler to segfault. The
  `mint_cell_types.cpp` test was causing a segfault in the compiler. The main
  issue triggering this compiler bug was the use of `constexpr` when defining the
  static `cell_info` array of structs. The code has been modified to use `const`
  instead.
- Fixed issue in Quest's Signed Distance query that would prevent consecutive
  calls to Quest when MPI-3 shared memory is enabled due to not properly
  nullifying internal pointers when finalize is called.
- Fixed issue where the BVH would dispatch to the CPU sort() routine when the
  specified execution policy was CUDA_EXEC async. Now, when the execution policy
  is CUDA_EXEC the code would correctly dispatch to the GPU sort, using CUB
  (when CUB is enabled), regardless of whether it's synchronous or asynchronous.
- Fixed issue with missing the bvh_traverse.hpp from the install prefix, which was preventing
  applications from using the BVH when pointing to an Axom install prefix.
- Fixed usage of cuda kernel policies in Mint. Raja v0.11.0 changed the way max threads
  launch bounds is calculated. Consequently, a large number of threads was being launched
  leading to max registry count violation when linking. We are now using fixed kernel size
  of 256 threads (16x16 in 2D and 8x8x4 in 3D).
- Third-party libraries can now build on the Windows platform through uberenv using vcpkg
  ("zero-to-axom support on Windows")

### Known Bugs
- Encountered a compiler bug on IBM LC platforms when using the IBM XL C/C++
  compiler. The issue is manifested in the `generate_aabbs_and_centroids` method
  in the `spin_bvh.cpp` unit test. It seems that the compiler does not handle
  the lambda capture of the arrays correctly which leads to a segfault. A
  workaround for the IBM XL compiler is provided.
- There is a known bug in MVAPICH that prevents consecutive creation/deletion
  of MPI windows. This was encountered on LC platforms when enabling shared
  memory in the Signed Distance Query. See the corresponding
  [Github Issue](https://github.com/LLNL/axom/issues/257) for details.

## [Version 0.3.3] - Release date 2020-01-31

### Added
- Define different execution spaces. This refines and consolidates
  the execution policy concepts from mint and spin, which are now defined in
  Axom core, such that they can be used by other components.
- Added a generic axom::for_all(), which can be used to write simple parallel
  loops.
- Added [CLI11](https://github.com/CLIUtils/CLI11) command line parser as a built-in third party library.

### Changed
- Updated Conduit to v0.5.1
- Updated RAJA to v0.11.0
- Updated Umpire to v2.1.0, which, natively handles zero byte re-allocations consistently. Workaround
  for older releases of Umpire is in place for backwards compatibility.
- Updated BLT to develop (f0ab9a4) as of Jan 15, 2020
- Set CUDA_SEPARABLE_COMPILATION globally instead of just in a few components.
- Reduced verbosity of quest's InOutOctree in cases where query point lies on surface.
- Changed semantics of ``axom::reallocate(_, 0)`` to always return a valid pointer.
  This matches the semantics of Umpire's ``reallocate(_, 0)``.
  Note: Umpire's PR-292 fixed a bug in its handling of this case and Axom
  includes a workaround to get the new behavior until we upgrade to Umpire v2.0+.

### Fixed
- Fixed a bug in ``convert_sidre_protocol`` example. Data truncation functionality now
  works properly when multiple Views point to the same data.


## [Version 0.3.2] - Release date 2019-09-22

### Added
- Added support in Mint for reading and writing an unstructured mesh in the [SU2 Mesh file format].
  This includes support for both single and mixed cell type topology unstructured mesh types.
- Added a new option to enable/disable use of CUB, `AXOM_USE_CUB`, which is disabled by default. This
  allows to disable CUB to circumvent issues encountered with the device linker.
- Added a BezierCurve primitive type to primal. A new ``intersect`` operator was also added to
  compute the intersection points between a pair of Bezier curves of arbitrary order.

### Changed
- Updated Raja TPL to v0.9.0
- Updated Umpire TPL to v1.0.0
- `AXOM_USE_OPENMP` is now being set at configure time accordingly instead of
  auto-detected based on whether `_OPENMP` is passed by the compiler. This
  fixes issues where a host code would compile Axom w/out OpenMP, but, use
  Axom in parts of the code where OpenMP is enabled.

### Fixed
- Fixed usage of Umpire's MemoryResourceType enum in Axom. Axom was assuming that
  there was a one-to-one correspondance of the entries in the MemoryResourceType enum
  and the IDs of the predefined allocators. However, this assumption generally does
  not hold. This version corrects this by explicitly querying the ID of the predefined
  allocator for a particular resource and using that subsequently in the code.


## [Version 0.3.1] - Release date 2019-07-22

### Added
- Added a new implementation of the Bounding Volume Hierarchy(BVH) spatial
  acceleration data-structure to spin. The new BVH implementation relies on RAJA
  and allows for constructing and using the BVH sequentially or in parallel on
  the CPU or in parallel on the GPU. The new implementation is available only
  when Axom is compiled with RAJA and Umpire support.
- Added Umpire and RAJA to the spack build.
- Centralized Axom's memory management functions in a separate header and extended them
  to use Umpire when enabled.
- Added the ability to point Axom to an UMPIRE build by specifying UMPIRE_DIR either in
  a host-config or at the command line. Axom components can link to Umpire, by specifying
  "umpire" as a dependency. A simple umpire smoke test is also added for regression testing.
- Added for_all_faces to the mint execution model.
- Added support for face connectivity in the mint UnstructuredMesh class.
- Added support for face data and face connectivity in the mint StructuredMesh classes.
- Added Python module for Quest signed distance interface.
  See the file src/axom/quest/interface/python/README.md for more information.
- Added capability in sidre IOManager to read files while running on a number
  of MPI ranks greater than the number of ranks that were used to create
  the files.
- Users can now set the vertex welding threshold parameter in Quest's In/Out query.
  This was previously not exposed to the user. The default value is 1E-9.
- Unify all Axom component libraries into one library named axom.
- The routine that checks if a surface mesh is watertight now marks boundary
  cells. A cell-centered field, named "boundary", is used to mark  boundary cells
  with a value  of  "1" and "0" otherwise. This facilitates in visually inspecting the
  surface mesh and identify the problematic regions for the In/Out and SignedDistance
  queries.

### Removed
- Moved `mint::Array` to `axom::Array` with sidre storage in `sidre::Array`;
  also moved `mint::IndexType` to `axom::IndexType`.
- Replaced `sidre::SidreLength` with `sidre::IndexType`.
- Replaced usage of std::size_t in sidre with `sidre::IndexType`.
- Added `AXOM_ENABLE_EXPORTS` which enables `CMAKE_ENABLE_EXPORTS` to allow demangled
  axom function names in stack traces. This option is ON by default in debug builds.


### Changed
- Updated conduit TPL to v0.4.0
- Updated mfem TPL to v4.0
- Slam's Set and Relation classes are now parameterized by a PositionType and ElementType.
  Its Map classes are now parametrized by a SetType.
- Updated the fmt tpl.
- Replaced old quest C-style interface with a new quest inout API.
  Functions related to the inout point containment query are prefixed with `inout_`.
  The new API has an option to set the verbosity of the inout initialization and query.
- Changed `sidre::IndexType` to be a 64bit signed integer.
- Changed `slic::stack_trace` to `slic::internal::stack_trace` which now attempts to
  output a demangled stack trace.

### Fixed
- Axom can once again be configured with `AXOM_ENABLE_EXAMPLES=ON` and `AXOM_ENABLE_TESTS=OFF`.
- Quest's vertex welding now works with small welding threshold values (e.g. 1E-20).
  Welding was previously broken when this value was smaller than 1E-8.
  This fix also resolved an issue with small grid spacing values in primal's RectangularLattice.


## [Version 0.3.0] - Release date 2018-08-02

### Added
- Added initial implementation of a RAJA-based mesh-aware execution model in Mint.
  The execution model provides a functional interface for generic traversals and
  various mesh traversals, e.g., looping over all the nodes or cells of the mesh.
- Added AXOM macros for lambda expressions and host/device decorators
- Added the ability to point Axom to a RAJA build by specifying `RAJA_DIR` at
  a host config or at the config-build.py. Axom components can now link RAJA
  by specifying "raja" as a dependency. A simple RAJA smoke test is also added
  for regression testing.
- Added `isStructured()` and `isUnstructured()` convenience methods to the mint::Mesh object.
- Added support for using MPI-3 on-node shared memory data-structures to store
  the input surface mesh in quest. Instead of each rank duplicating the mesh
  data (e.g. node coordinates and cell connectivity), ranks within the same
  compute node can now share and utilize the same mesh data buffer. This reduces
  the memory overhead associated with duplicating the mesh at each rank which can
  be a limiting factor when reading large meshes. This feature is currently only
  exposed in Quest's signed distance query and requires Axom to be compiled with
  MPI-3 support (i.e., setting `AXOM_USE_MPI3=ON`)
- Added the ability to call resize() on a Mint UnstructuredMesh. This functionality
  was not previously exposed in the UnstructuredMesh API.
- Added support for non-closed surface mesh input to the signed distance query.
- Added new interface for the signed distance query along with corresponding tests
  and examples.
- Updated to [fmt version 5.1.0](https://github.com/fmtlib/fmt/releases/tag/5.1.0)
- Added `AXOM_ENABLE_TESTS` which is a CMake dependent option of ENABLE_TESTS
- Added `AXOM_ENABLE_DOCS` which is a CMake dependent option of ENABLE_DOCS
- Added `AXOM_ENABLE_EXAMPLES` which is a CMake dependent option of ENABLE_EXAMPLES
- Added jacobi_eigensolve() method for computing the eigenvalues and eigenvectors
  of real, symmetric matrices.
- Added matrix_norm() operator for computing matrix norms. The implementations
  supports the p1-norm, infinity-norm and frobenious matrix norm.
- Added eigen_sort() routine for sorting the supplied eigenvalues and corresponding
  eigenvectors in ascending order.
- Initial integration of Mint and Sidre. Mint can now operate on meshes
  stored in Sidre and conform to the [computational mesh blueprint conventions](http://llnl-conduit.readthedocs.io/en/latest/blueprint.html).
- Added a sphere-sphere intersection test to Primal.
- Added a utility function to Quest to *weld* vertices in a triangle mesh that
  are within a given tolerance. After welding, all triangles incident in a
  vertex have the same index for that vertex. This function has been integrated
  into the ``mesh_tester`` utility.
- Added a bounded All-Nearest-Neighbor query to Quest. This query takes a list
  of point locations and associated regions, and for each point reports the
  nearest point in a different region that is no farther than a max search
  radius.
- Axom now exports [sparsehash version 2.0.3](https://github.com/sparsehash/sparsehash). Previously, it was only used internally.
- Added a BitSet class to Slam.
- Added a Tetrahedron primitive to Primal.
- Added an in_sphere operator to Primal, which is a predicate that
  is used extensively for Delaunay triangulations.

### Removed
- Axom no longer depends on the Boost library.
- Removed `ENABLE_PYTHON` CMake option. Python was only used by Shroud so restricted Python
  checks to when Shroud generation is enabled
- Removed Lua as a dependency of Axom.
- Removed signed distance query functions from the `quest.hpp` interface. The
  signed distance query is supported in its own exclusive interface.
- Removed `AXOM_NULLPTR`. Use `nullptr` instead.

### Changed
- Simplified the external constructors for the Mint UnstructuredMesh. Specifically,
  the caller is no longer required to: (a) specify the dimension, which can be computed
  internaly based on other input arguments, and (b) specify explicitly the capacity for
  the node coordinate and connectivity arrays. In the more common case, the capacity is
  equivalent to the associated size when constructing a mesh by supplied external buffers.
- Restructured source directory.  #includes will now mirror file structure.  For
  example, '#include "sidre/Group.hpp"' is now '#include "axom/sidre/core/Group.hpp"'.
- The root CMake file for Axom is now located in ``<axom>/src``'s root directory,
  rather than in ``<axom>``
- Prefixed all Axom CMake options with AXOM_ to avoid conflicts
- `ENABLE_SPARSEHASH` -> `AXOM_ENABLE_SPARSEHASH`
- `ENABLE_ALL_COMPONENTS` -> `AXOM_ENABLE_COMPONENTS`
- `ENABLE_<component name>` -> `AXOM_ENABLE_<component name>`
- `MINT_USE_64BIT_INDEXTYPE` -> `AXOM_MINT_USE_64BIT_INDEXTYPE`
- `MINT_USE_SIDRE` -> `AXOM_MINT_USE_SIDRE`
- CMake minimum is now 3.8 for non-CUDA builds and 3.9 for CUDA builds
- Axom now requires a C++11 compiler.
- Refactored Axom's Matrix/Vector operators and consolidated them in one file.
- Removed overloaded arithmetic operators from the Matrix class to avoid
  potential negative performance impacts. Applications should use the new
``matvecops`` methods for such operations.
- Quest STL reader now returns a status code, indicating whether reading
  the STL file was successful. Also, the reader now leverages the improved
  Mint API to reserve storage for mesh and avoid re-allocations when reading
  the STL mesh data into the Mint mesh.
- Refactored and cleaned up Primal's Sphere class.
- Refactored Mint and removed all STL usage in preparation for GPUs.

### Fixed
- Fixed minor memory leak in quest fortran example
- Bugfix for "multiply-defined" linker error in `slam::Bitset` and `quest::PointInCellTraits`


## [Version 0.2.9] - Release date 2018-03-08

### Added
- Updated to [conduit version 0.3.1](https://github.com/LLNL/conduit/tree/v0.3.1)
- Updated to [shroud version 0.8.8](https://github.com/LLNL/shroud/tree/v0.8.0)
- Improved platform support for LLNL's ``blue_os`` and ``bg/q`` systems.
  Axom now builds with Fortran enabled using the xlc and clang compilers.
- Improved support for Axom on Windows, including new host-configs for
  Microsoft's Visual Studio compiler and for the intel compiler on Windows.
  All Axom components can now be built on Windows, but we do not yet support
  hdf5 or Fortran on Windows.
- Added geometric Plane primitive to Primal. The Plane defines an oriented
  plane in 2D and 3D and provides support for operations such as projection of
  a point to a plane, signed distance and orientation.
- Added ability to configure Axom (in particular Sidre and Spio) without hdf5.
- Improved testing of [Scalable Checkpoint Restart (SCR)] library in Sidre.
- Added a Point-In-Cell query to Quest. The Point In Cell query finds the cell
  in a computational mesh that contains an arbitrary point in space.
  If such a cell exists, it also finds the isoparametric coordinates of the
  point with respect to the cell. The query supports higher order
  [mfem](http://mfem.org) meshes.
- Added cross-product and linspace operators to the vector utilities in
``numerics``

### Changed
- The root cmake file for Axom is now located in ``<axom>``'s root directory,
  rather than in ``<axom>/src``
- ``primal`` is no longer a header-only library.
- Modified ``quest`` API to allow using a ``mint`` mesh that is already
  resident in memory.

### Fixed
- Fixed a divide-by-zero problem in ``primal::intersect()``
- Fixed the calculation of the Jacobian in ``mint::FiniteElement`` to support
  elements that are in higher-dimensional ambient space, e.g., surface elements,
  a Triangle or Quad in 3D.

## Legend for sections

###  Added
- Use this section for new features
###  Changed
- Use this section for changes in existing functionality

###  Deprecated
- Use this section for soon-to-be removed features

###  Removed
- Use this section for now removed features

###  Fixed
- Use this section for any bug fixes

###  Security
- Use this section in case of vulnerabilities


[Unreleased]:    https://github.com/LLNL/axom/compare/v0.7.0...develop
[Version 0.7.0]: https://github.com/LLNL/axom/compare/v0.6.1...v0.7.0
[Version 0.6.1]: https://github.com/LLNL/axom/compare/v0.6.0...v0.6.1
[Version 0.6.0]: https://github.com/LLNL/axom/compare/v0.5.0...v0.6.0
[Version 0.5.0]: https://github.com/LLNL/axom/compare/v0.4.0...v0.5.0
[Version 0.4.0]: https://github.com/LLNL/axom/compare/v0.3.3...v0.4.0
[Version 0.3.3]: https://github.com/LLNL/axom/compare/v0.3.2...v0.3.3
[Version 0.3.2]: https://github.com/LLNL/axom/compare/v0.3.1...v0.3.2
[Version 0.3.1]: https://github.com/LLNL/axom/compare/v0.3.0...v0.3.1
[Version 0.3.0]: https://github.com/LLNL/axom/compare/v0.2.9...v0.3.0
[Version 0.2.9]: https://github.com/LLNL/axom/compare/v0.2.8...v0.2.9

[clang-format]: https://releases.llvm.org/10.0.0/tools/clang/docs/ClangFormatStyleOptions.html
[MFEM]: https://mfem.org
[Scalable Checkpoint Restart (SCR)]: https://computation.llnl.gov/projects/scalable-checkpoint-restart-for-mpi
[SU2 Mesh file format]: https://su2code.github.io/docs/Mesh-File/
[Umpire]: https://github.com/LLNL/Umpire
[Sol]: https://github.com/ThePhD/sol2
[Uberenv]: https://github.com/LLNL/uberenv<|MERGE_RESOLUTION|>--- conflicted
+++ resolved
@@ -88,15 +88,11 @@
 - Slam: `IndirectionPolicy::data()` now returns a reference to the underlying buffer
   Rebinding an indirection to a new buffer is now achieved through `IndirectionPolicy::ptr()`, which
   returns a mutable pointer to the buffer.
-<<<<<<< HEAD
 - Quest: `Shaper::applyTransforms()` is no longer a public method.
 - Multimat: fields are now returned as shallow, device-copyable views of a field instead
   of full copies of field data.
 - Multimat: `MultiMat::addField()` and `MultiMat::setVolfracField()` API now use `axom::ArrayView`
   to accept data.
-=======
-- Quest: `Shaper::applyTransforms()` is no longer a public method
->>>>>>> 716d0494
 
 ###  Fixed
 - Fixed issues with CUDA build in CMake versions 3.14.5 and above. Now require CMake 3.18+
