from spack import *

import socket
import os
import platform
from os.path import join as pjoin

def cmake_cache_entry(name,value):
    """Generate a string for a cmake cache variable""" 
    return 'set(%s "%s" CACHE PATH "")\n\n' % (name,value)

def cmake_cache_option(name,boolean_value):
    """Generate a string for a cmake configuration option""" 
    
    value = "ON" if boolean_value else "OFF"
    return 'set(%s %s CACHE BOOL "")\n\n' % (name,value)

def get_spec_path(spec, package_name, path_replacements = {}, use_bin = False) :
    """Extracts the prefix path for the given spack package
       path_replacements is a dictionary with string replacements for the path.
    """

    if not use_bin:
        path = spec[package_name].prefix
    else:
        path = spec[package_name].prefix.bin
        
    for key in path_replacements:
        path = path.replace(key,path_replacements[key])
        
    return path


class UberenvAxom(Package):
    """Spack Based Uberenv Build for Axom TPLs """

    # hash for dummy tarfile
    version('0.1', '8d378ef62dedc2df5db447b029b71200')
 
    homepage = "http://lc.llnl.gov/axom"

    # variants that allow us to winnow what TPLS we build
    # use ~cmake to skip cmake build and use whatever cmake is in the
    # users path 
    # (given the pain of building cmake on BGQ, this is really on for BGQ)
    variant('cmake',   default=True, description="Build cmake.")
    variant('devtools',default=True, description="Build development tools (such as sphinx, uncrustify, etc)")

    variant("python",  default=True, description="Build python")
    variant("lua",     default=True, description="Build lua")
    variant("boost",   default=True, description="Build boost headers")

    variant("mfem",   default=True, description="Build mfem")

    depends_on("conduit~shared+cmake",when="+cmake")
    depends_on("conduit~shared~cmake",when="~cmake")
    
    depends_on("hdf5~cxx~shared~fortran")
    depends_on("scr")

    # builds serial version of mfem that does not depend on Sidre
    depends_on("mfem~mpi",   when="+mfem")

    # optional tpl builds
    depends_on("cmake@3.3.1",when="+cmake")

    depends_on("python",    when="+devtools")
    depends_on("doxygen",   when="+devtools")
    depends_on("uncrustify",when="+devtools")

    depends_on("python",   when="+python")
    depends_on("lua@5.1.5",when="+lua")

    # boost, header only
    depends_on("boost-headers", when="+boost")

    depends_on("py-sphinx", when="+devtools")
    depends_on("py-breathe",when="+devtools")
    depends_on("py-pyyaml", when="+devtools")
    depends_on("py-parsley",when="+devtools")

    if "darwin" in platform.system().lower():
        depends_on("mpich")

    if not "darwin" in platform.system().lower():
        depends_on("lcov",when="+devtools")

    # use dummy tarfile to avoid downloads
    def url_for_version(self, version):
        dummy_tar_path =  os.path.abspath(pjoin(os.path.dirname(__file__)))
        dummy_tar_path = pjoin(dummy_tar_path,"uberenv-axom.tar.gz")
        url      = "file://" + dummy_tar_path
        return url

    def install(self, spec, prefix):
        dest_dir     = env["SPACK_DEBUG_LOG_DIR"]
        
        c_compiler   = env["SPACK_CC"]
        cpp_compiler = env["SPACK_CXX"]
        f_compiler   = None
        
        # see if we should enable fortran support
        if "SPACK_FC" in env.keys():
            # even if this is set, it may not exist
            # do one more sanity check
            if os.path.isfile(env["SPACK_FC"]):
                f_compiler  = env["SPACK_FC"]

        sys_type = spec.architecture
        # if on llnl systems, we can use the SYS_TYPE
        if env.has_key("SYS_TYPE"):
            sys_type = env["SYS_TYPE"]

        # cmake
        if "+cmake" in spec:
            cmake_exe = pjoin(spec['cmake'].prefix.bin,"cmake")
        else:
            cmake_exe = which("cmake")
            if cmake_exe is None:
                #error could not find cmake!
                crash()
            cmake_exe = cmake_exe.command
        
        host_cfg_fname = "%s-%s-%s.cmake" % (socket.gethostname().rstrip('1234567890'),sys_type,spec.compiler)
        host_cfg_fname = pjoin(dest_dir,host_cfg_fname)
        cfg = open(host_cfg_fname,"w")
        cfg.write("##################################\n")
        cfg.write("# uberenv host-config\n")
        cfg.write("#\n")
        cfg.write("# This is a generated file, edit at own risk.\n")
        cfg.write("##################################\n")
        cfg.write("# %s-%s\n" % (sys_type,spec.compiler))
        cfg.write("##################################\n\n")
        # show path to cmake for reference
        cfg.write("# cmake from uberenv\n")
        cfg.write("# cmake executable path: %s\n\n" % cmake_exe)

        # compiler settings
        cfg.write("#######\n")
        cfg.write("# using %s compiler spec\n" % spec.compiler)
        cfg.write("#######\n\n")

        cfg.write("# c compiler used by spack\n")
        cfg.write(cmake_cache_entry("CMAKE_C_COMPILER",c_compiler))

        cfg.write("# cpp compiler used by spack\n")
        cfg.write(cmake_cache_entry("CMAKE_CXX_COMPILER",cpp_compiler))
        
        cfg.write("# fortran compiler used by spack\n")
        if not f_compiler is None:
            cfg.write(cmake_cache_option("ENABLE_FORTRAN",True))
            cfg.write(cmake_cache_entry("CMAKE_Fortran_COMPILER",f_compiler))
        else:
            cfg.write("# no fortran compiler\n\n")
            cfg.write(cmake_cache_option("ENABLE_FORTRAN",False))

        # Try to find the common prefix of the TPL directory, including the compiler 
        # If found, we will use this in the TPL paths
        compiler_str = str(spec.compiler).replace('@','-')
        prefix_paths = prefix.split( compiler_str )
        path_replacements = {}

        if len(prefix_paths) == 2:
            tpl_root = pjoin( prefix_paths[0], compiler_str )
            path_replacements[tpl_root] = "${TPL_ROOT}"
            cfg.write("# Root directory for generated TPLs\n")
            cfg.write(cmake_cache_entry("TPL_ROOT",tpl_root))

        hdf5_dir = get_spec_path(spec, "hdf5", path_replacements)
        cfg.write("# hdf5 from uberenv\n")
        cfg.write(cmake_cache_entry("HDF5_DIR",hdf5_dir))

<<<<<<< HEAD
        cfg.write("# scr from uberenv\n")
        cfg.write('set(SCR_DIR "%s" CACHE PATH "")\n\n' % spec['scr'].prefix)

=======
        conduit_dir = get_spec_path(spec, "conduit", path_replacements)
>>>>>>> 71e18fd9
        cfg.write("# conduit from uberenv\n")
        cfg.write(cmake_cache_entry("CONDUIT_DIR",conduit_dir))

        mfem_dir = get_spec_path(spec, "mfem", path_replacements)
        cfg.write("# mfem from uberenv\n")
        cfg.write(cmake_cache_entry("MFEM_DIR",mfem_dir))

        if "boost-headers" in spec:
            boost_headers_dir = get_spec_path(spec, "boost-headers", path_replacements)
            cfg.write("# boost headers from uberenv\n")
            cfg.write(cmake_cache_entry("BOOST_DIR",boost_headers_dir))
        else:
            cfg.write("# boost headers not installed by uberenv\n")

        # optional tpls

        if "python" in spec or "devtools" in spec:
            python_bin_dir = get_spec_path(spec, "python", path_replacements, use_bin=True)
            cfg.write("# python from uberenv\n")
            cfg.write(cmake_cache_entry("PYTHON_EXECUTABLE",pjoin(python_bin_dir, "python")))
        else:
            cfg.write("# python not build by uberenv\n\n")

        if "lua" in spec:
            lua_dir = get_spec_path(spec, "lua", path_replacements)
            cfg.write("# lua from uberenv\n")
            cfg.write(cmake_cache_entry("LUA_DIR",lua_dir))
        else:
            cfg.write("# lua not build by uberenv\n\n")

        # optional tpls (dev tools)

        if "doxygen" in spec:
            doxygen_bin_dir = get_spec_path(spec, "doxygen", path_replacements, use_bin=True)
            cfg.write("# doxygen from uberenv\n")
            cfg.write(cmake_cache_entry("DOXYGEN_EXECUTABLE", pjoin(doxygen_bin_dir ,"doxygen")))
        else:
            cfg.write("# doxygen not built by uberenv\n\n")

        if "py-sphinx" in spec:
            python_bin_dir = get_spec_path(spec, "python", path_replacements, use_bin=True)
            cfg.write("# sphinx from uberenv\n")
            cfg.write(cmake_cache_entry("SPHINX_EXECUTABLE", pjoin(python_bin_dir, "sphinx-build")))
        else:
            cfg.write("# sphinx not built by uberenv\n\n")

        if "uncrustify" in spec:
            uncrustify_bin_dir = get_spec_path(spec, "uncrustify", path_replacements, use_bin=True)
            cfg.write("# uncrustify from uberenv\n")
            cfg.write(cmake_cache_entry("UNCRUSTIFY_EXECUTABLE", pjoin(uncrustify_bin_dir, "uncrustify")))
        else:
            cfg.write("# uncrustify not built by uberenv\n\n")

        cfg.write("# lcov and genhtml from uberenv\n")
        if "lcov" in spec:
            lcov_dir = get_spec_path(spec, "lcov", path_replacements)
            cfg.write(cmake_cache_entry("LCOV_PATH", pjoin(lcov_dir,"usr","bin","lcov")))
            cfg.write(cmake_cache_entry("GENHTML_PATH",pjoin(lcov_dir,"usr","bin","genhtml")))
        else:
            cfg.write("# lcov and genhtml not built by uberenv\n\n")

        #MPI SUPPORT (when mpich is enabled)
        if "mpich" in spec:
            mpiexec  = pjoin(spec['mpich'].prefix.bin,"mpiexec")
            mpicc    = pjoin(spec['mpich'].prefix.bin,"mpicc")
            mpif90   = pjoin(spec['mpich'].prefix.bin,"mpif90")
            cfg.write("# MPI Support\n")
            cfg.write(cmake_cache_option("ENABLE_MPI",True))
            cfg.write(cmake_cache_entry("MPI_C_COMPILER",mpicc))
            # we use `mpicc` as `MPI_CXX_COMPILER` b/c we don't want to introduce 
            # linking deps to the MPI C++ libs (we aren't using C++ features of MPI)
            cfg.write(cmake_cache_entry("MPI_CXX_COMPILER",mpicc))
            cfg.write(cmake_cache_entry("MPI_Fortran_COMPILER",mpif90))
            cfg.write(cmake_cache_entry("MPIEXEC",mpiexec))


        # Note (KW 3/2016) -- per ATK-659, we are temporarily disabling CXX11 for default configurations on intel builds 
        if "intel" in spec.compiler.name:
            cfg.write("# Temporarily disable CXX11 on intel builds until we resolve issue ATK-619\n")
            cfg.write(cmake_cache_entry("BLT_CXX_STD","c++98"))

        cfg.write("##################################\n")
        cfg.write("# end uberenv host-config\n")
        cfg.write("##################################\n")
        cfg.write("\n")
        cfg.close()
        mkdirp(prefix)
        install(host_cfg_fname,prefix)
        print "[result host-config file: %s]" % host_cfg_fname
<|MERGE_RESOLUTION|>--- conflicted
+++ resolved
@@ -170,13 +170,14 @@
         cfg.write("# hdf5 from uberenv\n")
         cfg.write(cmake_cache_entry("HDF5_DIR",hdf5_dir))
 
-<<<<<<< HEAD
+        scr_dir = get_spec_path(spec, "scr", path_replacements)
         cfg.write("# scr from uberenv\n")
-        cfg.write('set(SCR_DIR "%s" CACHE PATH "")\n\n' % spec['scr'].prefix)
-
-=======
+        cfg.write(cmake_cache_entry("SCR_DIR",scr_dir))
+
+#        cfg.write("# scr from uberenv\n")
+#        cfg.write('set(SCR_DIR "%s" CACHE PATH "")\n\n' % spec['scr'].prefix)
+
         conduit_dir = get_spec_path(spec, "conduit", path_replacements)
->>>>>>> 71e18fd9
         cfg.write("# conduit from uberenv\n")
         cfg.write(cmake_cache_entry("CONDUIT_DIR",conduit_dir))
 
