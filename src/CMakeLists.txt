# Copyright (c) 2017-2024, Lawrence Livermore National Security, LLC and
# other Axom Project Developers. See the top-level LICENSE file for details.
#
# SPDX-License-Identifier: (BSD-3-Clause)
#------------------------------------------------------------------------------
# Axom project
#------------------------------------------------------------------------------

if (ENABLE_HIP OR AXOM_ENABLE_HIP)
    cmake_minimum_required(VERSION 3.21)
else()
    # Do not bump this over 3.14 due to it changing CMake policies and breaking
    # the CUDA build. We check the required version specifically for this below
    cmake_minimum_required(VERSION 3.14)
endif()

project(axom LANGUAGES C CXX)

if (ENABLE_FORTRAN)
   enable_language(Fortran)
endif()

find_package(Boost 1.80 REQUIRED)
include(FetchContent)
FetchContent_Declare(
        Metall
        GIT_REPOSITORY https://github.com/LLNL/metall.git
        GIT_TAG master
)
FetchContent_MakeAvailable(Metall)

#------------------------------------------------------------------------------
# Initialize BLT build system
#------------------------------------------------------------------------------
if (DEFINED BLT_SOURCE_DIR)
    # Support having a shared BLT outside of the repository if given a BLT_SOURCE_DIR

    if (NOT EXISTS ${BLT_SOURCE_DIR}/SetupBLT.cmake)
        message(FATAL_ERROR "Given BLT_SOURCE_DIR does not contain SetupBLT.cmake")
    endif()
else()
    # Use internal 'blt' submodule path if BLT_SOURCE_DIR not provided
    set(BLT_SOURCE_DIR "${PROJECT_SOURCE_DIR}/cmake/blt" CACHE PATH "")
    if (NOT EXISTS ${BLT_SOURCE_DIR}/SetupBLT.cmake)
        message(FATAL_ERROR
            "Cannot locate BLT. "
            "Either run the following command in your git repository: \n"
            "    git submodule update --init --recursive\n"
            "Or add -DBLT_SOURCE_DIR=/path/to/blt to your CMake command." )
    endif()
endif()

if (“${PROJECT_SOURCE_DIR}” STREQUAL “${CMAKE_SOURCE_DIR}”)
    # Set some default BLT options before loading BLT only if not included in
    # another project
    if (NOT BLT_CXX_STD)
        set(BLT_CXX_STD "c++17" CACHE STRING "")
    endif()

    # These are not used in Axom, turn them off
    set(_unused_blt_tools
        CLANGQUERY
        VALGRIND
        ASTYLE
        CMAKEFORMAT
        UNCRUSTIFY
        YAPF)
    foreach(_tool ${_unused_blt_tools})
        set(ENABLE_${_tool} OFF CACHE BOOL "")
    endforeach()

    # These are only used by Axom developers, so turn them off
    # unless an explicit executable path is given
    set(_used_blt_tools
        CLANGFORMAT
        CLANGTIDY
        CLANGAPPLYREPLACEMENTS
        CPPCHECK
        DOXYGEN
        SPHINX)
    foreach(_tool ${_used_blt_tools})
        if(NOT ${_tool}_EXECUTABLE)
            set(ENABLE_${_tool} OFF CACHE BOOL "")
        else()
            set(ENABLE_${_tool} ON CACHE BOOL "")
        endif()
    endforeach()

<<<<<<< HEAD
    set(BLT_REQUIRED_CLANGFORMAT_VERSION  "10" CACHE STRING "")
    configure_file(${CMAKE_CURRENT_SOURCE_DIR}/.clang-tidy
=======
    set(BLT_REQUIRED_CLANGFORMAT_VERSION  "14" CACHE STRING "")
    configure_file(${CMAKE_CURRENT_SOURCE_DIR}/.clang-tidy 
>>>>>>> 6f5eaa3c
                   ${CMAKE_CURRENT_BINARY_DIR}/.clang-tidy
                   COPYONLY)

    # If Axom is the top project and AXOM_ENABLE_TESTS is off, force ENABLE_TESTS to off so
    # gtest doesn't build when it's not needed
    if(DEFINED AXOM_ENABLE_TESTS AND NOT AXOM_ENABLE_TESTS)
        set(ENABLE_TESTS OFF CACHE BOOL "")
    endif()

    # If either AXOM_ENABLE_TESTS or ENABLE_TEST are explicitly turned off by the user,
    # turn off GMock, otherwise turn it on
    if((DEFINED AXOM_ENABLE_TESTS AND NOT AXOM_ENABLE_TESTS) OR
       (DEFINED ENABLE_TESTS AND NOT ENABLE_TESTS))
        set(ENABLE_GMOCK OFF CACHE BOOL "")
    else()
        set(ENABLE_GMOCK ON CACHE BOOL "")
    endif()

    # We use BLT's install targets logic
    set(BLT_EXPORT_THIRDPARTY OFF CACHE BOOL "" FORCE)
endif()

if("${BLT_CXX_STD}" STREQUAL "c++98" OR "${BLT_CXX_STD}" STREQUAL "c++11")
    message(FATAL_ERROR "Axom requires BLT_CXX_STD to be 'c++14' or above.")
endif()

include(${BLT_SOURCE_DIR}/SetupBLT.cmake)

#------------------------------------------------------------------------------
# Attempt to set Axom's data directory (used for Axom's tests and examples)
#------------------------------------------------------------------------------
if(NOT AXOM_DATA_DIR)
    # Use internal 'axom_dir' submodule path if AXOM_DATA_DIR not provided
    get_filename_component(_data_dir "${PROJECT_SOURCE_DIR}/../data" ABSOLUTE)
    if(EXISTS ${_data_dir}/README.md)
        set(AXOM_DATA_DIR ${_data_dir} CACHE PATH "")
    endif()
endif()

#------------------------------------------------------------------------------
# Include build system logic and options
#------------------------------------------------------------------------------
include(CMakeDependentOption)
include(cmake/CMakeBasics.cmake)

# Check for minimum CMake version required w/o changing policies like cmake_minimum_required
if(AXOM_ENABLE_CUDA AND ${CMAKE_VERSION} VERSION_LESS 3.18.0)
    message(FATAL_ERROR "Axom requires CMake version 3.18.0+ when CUDA is enabled.")
endif()

axom_add_code_checks()

#------------------------------------------------------------------------------
# Add source directories
#------------------------------------------------------------------------------
include(FetchContent)
find_package(Boost 1.80 REQUIRED)
FetchContent_Declare(
        Metall
        GIT_REPOSITORY https://github.com/LLNL/metall.git
        GIT_TAG master
)
FetchContent_MakeAvailable(Metall)

add_subdirectory(thirdparty)

include(cmake/AxomVersion.cmake)
add_subdirectory(axom)

if(AXOM_ENABLE_TOOLS)
    add_subdirectory(tools)
endif()

# Using Axom install examples
if (AXOM_ENABLE_EXAMPLES)
    add_subdirectory(examples)
endif()

if(AXOM_ENABLE_DOCS)
    if(SPHINX_FOUND)
        blt_add_sphinx_target( axom_docs )
    endif()
    add_subdirectory(docs)
endif()

#------------------------------------------------------------------------------
# Generate header file with configuration options
#------------------------------------------------------------------------------
include(cmake/AxomConfig.cmake)<|MERGE_RESOLUTION|>--- conflicted
+++ resolved
@@ -86,13 +86,8 @@
         endif()
     endforeach()
 
-<<<<<<< HEAD
-    set(BLT_REQUIRED_CLANGFORMAT_VERSION  "10" CACHE STRING "")
+    set(BLT_REQUIRED_CLANGFORMAT_VERSION  "14" CACHE STRING "")
     configure_file(${CMAKE_CURRENT_SOURCE_DIR}/.clang-tidy
-=======
-    set(BLT_REQUIRED_CLANGFORMAT_VERSION  "14" CACHE STRING "")
-    configure_file(${CMAKE_CURRENT_SOURCE_DIR}/.clang-tidy 
->>>>>>> 6f5eaa3c
                    ${CMAKE_CURRENT_BINARY_DIR}/.clang-tidy
                    COPYONLY)
 
