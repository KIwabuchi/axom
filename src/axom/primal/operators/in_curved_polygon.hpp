--- conflicted
+++ resolved
@@ -49,15 +49,9 @@
 template <typename T>
 inline bool in_curved_polygon(const Point<T, 2>& query,
                               const CurvedPolygon<T, 2>& cpoly,
-<<<<<<< HEAD
-                              const bool useNonzeroRule = true,
-                              const double edge_tol = 1e-8,
-                              const double EPS = 1e-8)
-=======
                               bool useNonzeroRule = true,
                               double edge_tol = 1e-8,
                               double EPS = 1e-8)
->>>>>>> 3754c746
 {
   double winding_num = winding_number(query, cpoly, edge_tol, EPS);
 
@@ -84,13 +78,8 @@
 template <typename T>
 double winding_number(const Point<T, 2>& q,
                       const CurvedPolygon<T, 2>& cpoly,
-<<<<<<< HEAD
-                      const double edge_tol = 1e-8,
-                      const double EPS = 1e-8)
-=======
                       double edge_tol = 1e-8,
                       double EPS = 1e-8)
->>>>>>> 3754c746
 {
   double ret_val = 0.0;
   for(int i = 0; i < cpoly.numEdges(); i++)
@@ -116,7 +105,6 @@
 template <typename T>
 double winding_number(const Point<T, 2>& q,
                       const BezierCurve<T, 2>& c,
-<<<<<<< HEAD
                       const double edge_tol = 1e-8,
                       const double EPS = 1e-8)
 {
@@ -177,12 +165,6 @@
                                              edge_tol);
 
   return ret_val;
-=======
-                      double edge_tol = 1e-8,
-                      double EPS = 1e-8)
-{
-  return detail::adaptive_winding_number(q, c, false, edge_tol, EPS);
->>>>>>> 3754c746
 }
 
 }  // namespace primal
