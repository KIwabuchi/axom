# Copyright (c) 2017-2024, Lawrence Livermore National Security, LLC and
# other Axom Project Developers. See the top-level LICENSE file for details.
#
# SPDX-License-Identifier: (BSD-3-Clause)
#------------------------------------------------------------------------------
# Axom's Core component
#------------------------------------------------------------------------------

#------------------------------------------------------------------------------
# Specify all headers/sources
#------------------------------------------------------------------------------

# This file contains metadata that often changes (ie. git sha).
# Hide these changes in the source file so we do not force
# a full rebuild.
axom_configure_file(
    utilities/About.cpp.in
    ${PROJECT_BINARY_DIR}/axom/core/utilities/About.cpp
)

set(core_headers

    ## utilities
    utilities/About.hpp
    utilities/Annotations.hpp
    utilities/BitUtilities.hpp
    utilities/CommandLineUtilities.hpp
    utilities/FileUtilities.hpp
    utilities/RAII.hpp
    utilities/StringUtilities.hpp
    utilities/System.hpp
    utilities/Timer.hpp
    utilities/Utilities.hpp

    ## numerics
    numerics/internal/matrix_norms.hpp

    numerics/Determinants.hpp
    numerics/LU.hpp
    numerics/Matrix.hpp
    numerics/eigen_solve.hpp
    numerics/eigen_sort.hpp
    numerics/floating_point_limits.hpp
    numerics/jacobi_eigensolve.hpp
    numerics/linear_solve.hpp
    numerics/matvecops.hpp
    numerics/polynomial_solvers.hpp

    ## detail
    detail/FlatTable.hpp

    ## core
    AnnotationMacros.hpp
    Array.hpp
    ArrayBase.hpp
    ArrayIteratorBase.hpp
    ArrayView.hpp
    MDMapping.hpp
    IteratorBase.hpp
    Macros.hpp
    Map.hpp
<<<<<<< HEAD
    NumericLimits.hpp
=======
    FlatMap.hpp
>>>>>>> 38ce3ac8
    Path.hpp
    RangeAdapter.hpp
    StackArray.hpp
    StaticArray.hpp
    Types.hpp
    memory_management.hpp

    ## execution
    execution/execution_space.hpp
    execution/for_all.hpp
    execution/nested_for_exec.hpp
    execution/runtime_policy.hpp
    execution/synchronize.hpp

    execution/internal/seq_exec.hpp
    execution/internal/omp_exec.hpp
    execution/internal/cuda_exec.hpp
    execution/internal/hip_exec.hpp

    )

set(core_sources
    utilities/Annotations.cpp
    utilities/FileUtilities.cpp
    utilities/StringUtilities.cpp
    utilities/System.cpp
    utilities/Utilities.cpp
    ${PROJECT_BINARY_DIR}/axom/core/utilities/About.cpp

    numerics/polynomial_solvers.cpp

    Path.cpp
    Types.cpp
    )

#------------------------------------------------------------------------------
# Set library dependencies
#------------------------------------------------------------------------------

set( core_depends fmt )
blt_list_append( TO core_depends ELEMENTS adiak::adiak IF ADIAK_FOUND )
blt_list_append( TO core_depends ELEMENTS caliper IF CALIPER_FOUND )
blt_list_append( TO core_depends ELEMENTS camp IF CAMP_FOUND )
blt_list_append( TO core_depends ELEMENTS umpire IF UMPIRE_FOUND )
blt_list_append( TO core_depends ELEMENTS RAJA IF RAJA_FOUND )
blt_list_append( TO core_depends ELEMENTS mpi IF AXOM_ENABLE_MPI )

# HACK: RAJA's dependencies are not getting added to core due to a bug in
# dependency propagation in blt_register_library. Explicitly add it in the short term.
if(TARGET RAJA::roctx)
    list(APPEND core_depends RAJA::roctx)
endif()

#------------------------------------------------------------------------------
# Make/Install the library
#------------------------------------------------------------------------------

axom_add_library(NAME        core
                 SOURCES     ${core_sources}
                 HEADERS     ${core_headers}
                 DEPENDS_ON  ${core_depends}
                 FOLDER      axom/core
                 )

# Set file back to C++ due to nvcc compiler error
set_source_files_properties(utilities/System.cpp PROPERTIES LANGUAGE CXX)

# Basic includes that should be inherited to all Axom targets
target_include_directories(core PUBLIC 
    $<BUILD_INTERFACE:${CMAKE_CURRENT_SOURCE_DIR}/../..>
    $<BUILD_INTERFACE:${PROJECT_BINARY_DIR}/include>
    $<INSTALL_INTERFACE:include>
    )

# Add the AXOM_DEBUG compile definition, if non-empty
if(AXOM_DEBUG_DEFINE_STRING)
  blt_add_target_definitions(TO core SCOPE PUBLIC TARGET_DEFINITIONS "${AXOM_DEBUG_DEFINE_STRING}")
endif()

axom_write_unified_header( NAME    core
                           HEADERS ${core_headers}
                           )

axom_install_component( NAME      core
                        HEADERS   ${core_headers}
                        )


#------------------------------------------------------------------------------
# Add tests
#------------------------------------------------------------------------------
if (AXOM_ENABLE_TESTS)
  add_subdirectory(tests)
endif()

if(AXOM_ENABLE_EXAMPLES)
  add_subdirectory(examples)
endif()

#------------------------------------------------------------------------------
# Add code checks
#------------------------------------------------------------------------------
axom_add_code_checks(PREFIX core)<|MERGE_RESOLUTION|>--- conflicted
+++ resolved
@@ -59,11 +59,8 @@
     IteratorBase.hpp
     Macros.hpp
     Map.hpp
-<<<<<<< HEAD
+    FlatMap.hpp
     NumericLimits.hpp
-=======
-    FlatMap.hpp
->>>>>>> 38ce3ac8
     Path.hpp
     RangeAdapter.hpp
     StackArray.hpp
