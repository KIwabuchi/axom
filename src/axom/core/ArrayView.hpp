// Copyright (c) 2017-2023, Lawrence Livermore National Security, LLC and
// other Axom Project Developers. See the top-level COPYRIGHT file for details.
//
// SPDX-License-Identifier: (BSD-3-Clause)

#ifndef AXOM_ARRAYVIEW_HPP_
#define AXOM_ARRAYVIEW_HPP_

#include "axom/core/memory_management.hpp"  // for memory allocation functions
#include "axom/core/ArrayBase.hpp"
#include "axom/core/ArrayIteratorBase.hpp"

namespace axom
{
// Forward declare the templated classes and operator function(s)
template <typename T, int DIM, MemorySpace SPACE>
class ArrayView;

namespace detail
{
// Static information to pass to ArrayBase
template <typename T, int DIM, MemorySpace SPACE>
struct ArrayTraits<ArrayView<T, DIM, SPACE>>
{
  constexpr static bool is_view = true;
};

}  // namespace detail

/// \name ArrayView to wrap a pointer and provide indexing semantics
/// @{

/*!
 * \class ArrayView
 *
 * \brief Provides a view over a generic array container.
 * 
 * The ArrayView expresses a non-owning relationship over a pointer
 *
 * \tparam T the type of the values to hold.
 * \tparam DIM The dimension of the array.
 *
 */
template <typename T, int DIM = 1, MemorySpace SPACE = MemorySpace::Dynamic>
class ArrayView : public ArrayBase<T, DIM, ArrayView<T, DIM, SPACE>>
{
public:
  using value_type = T;
  static constexpr int dimension = DIM;
  static constexpr MemorySpace space = SPACE;
  using ArrayViewIterator = ArrayIteratorBase<const ArrayView<T, DIM, SPACE>, T>;

  /// \brief Default constructor
  AXOM_HOST_DEVICE ArrayView()
#ifndef AXOM_DEVICE_CODE
    : m_allocator_id(axom::detail::getAllocatorID<SPACE>())
#endif
  { }

  /*!
   * \brief Generic constructor for an ArrayView of arbitrary dimension with external data
   *
   * \param [in] data the external data this ArrayView will wrap.
   * \param [in] args The parameter pack containing the "shape" of the ArrayView
   *
   * \pre sizeof...(Args) == DIM
   *
   * This constructor doesn't support non-unit spacing.
   */
  template <
    typename... Args,
    typename Enable = typename std::enable_if<
      sizeof...(Args) == DIM && detail::all_types_are_integral<Args...>::value>::type>
  ArrayView(T* data, Args... args);

  /*!
   * \brief Generic constructor for an ArrayView of arbitrary dimension with external data
   *
   * \param [in] data the external data this ArrayView will wrap.
   * \param [in] shape Array size in each dimension.
   * \param [in] spacing_ Spacing between consecutive items.
   *
   * This constructor supports non-unit spacing.
   */
  AXOM_HOST_DEVICE ArrayView(T* data,
                             const StackArray<IndexType, DIM>& shape,
                             IndexType spacing_ = 1);

  /*! 
   * \brief Constructor for transferring between memory spaces
   * 
   * \param [in] other The array in a different memory space to copy from
   * 
   * \note The parameter is non-const because \a other can be modified through the constructed View
   * 
   * \note This constructor is left implicit to allow for convenient function calls that convert
   * from \p Array -> \p ArrayView or from dynamic memory spaces to an \p ArrayView of explicitly specified
   * space.
   */
  template <typename OtherArrayType>
  ArrayView(ArrayBase<T, DIM, OtherArrayType>& other);
  /// \overload
  template <typename OtherArrayType>
  ArrayView(
    const ArrayBase<typename std::remove_const<T>::type, DIM, OtherArrayType>& other);

  /*!
   * \brief Return the number of elements stored in the data array.
   */
  inline AXOM_HOST_DEVICE IndexType size() const { return m_num_elements; }

  /*!
   * \brief Returns true iff the ArrayView stores no elements.
   */
  bool empty() const { return m_num_elements == 0; }

  /*!
   * \brief Returns an ArrayViewIterator to the first element of the Array
   */
  AXOM_HOST_DEVICE
  ArrayViewIterator begin() const { return ArrayViewIterator(0, this); }

  /*!
   * \brief Returns an ArrayViewIterator to the element following the last
   *  element of the Array.
   */
  AXOM_HOST_DEVICE
  ArrayViewIterator end() const { return ArrayViewIterator(size(), this); }

  /*!
   * \brief Return a pointer to the array of data.
   */
  /// @{

  AXOM_HOST_DEVICE inline T* data() const { return m_data; }

  /// @}

  /*!
    \brief Returns spacing between adjacent items.

    Spacing is set by constructor and cannot change.
  */
  AXOM_HOST_DEVICE IndexType spacing() const { return m_spacing; }

  /*!
   * \brief Get the ID for the umpire allocator
   */
  int getAllocatorID() const { return m_allocator_id; }

  /*!
   * \brief Returns an ArrayView that is a subspan of the original range of
   *  elements.
   *
   * \param [in] offset The index where the subspan should begin.
   * \param [in] count The number of elements to include in the subspan, or -1
   *  to take all elements after offset (default).
   *
   * \return An ArrayView that spans the indices [offset, offset + count),
   *  or [offset, num_elements) if count < 0.
   *
   * \pre offset + count <= m_num_elements if count < 0
   */
  template <int UDIM = DIM, typename Enable = typename std::enable_if<UDIM == 1>::type>
  AXOM_HOST_DEVICE ArrayView subspan(IndexType offset, IndexType count = -1) const
  {
    assert(offset >= 0 && offset < m_num_elements);
    if(count >= 0)
    {
      assert(offset + count <= m_num_elements);
    }

    ArrayView slice = *this;
    slice.m_data += offset;
    if(count < 0)
    {
      slice.m_num_elements -= offset;
    }
    else
    {
      slice.m_num_elements = count;
    }
    return slice;
  }

private:
  T* m_data = nullptr;
  /// \brief The full number of elements in the array
  ///  i.e., 3 for a 1D Array of size 3, 9 for a 3x3 2D array, etc
  IndexType m_num_elements = 0;
  IndexType m_spacing = 1;
  /// \brief The allocator ID for the memory space in which m_data was allocated
  int m_allocator_id;
};

/// \brief Helper alias for multi-component arrays
template <typename T>
using MCArrayView = ArrayView<T, 2>;

//------------------------------------------------------------------------------
//                            ArrayView IMPLEMENTATION
//------------------------------------------------------------------------------

//------------------------------------------------------------------------------
template <typename T, int DIM, MemorySpace SPACE>
template <typename... Args, typename Enable>
ArrayView<T, DIM, SPACE>::ArrayView(T* data, Args... args)
  : ArrayView(data, StackArray<IndexType, DIM> {static_cast<IndexType>(args)...})
{
  static_assert(sizeof...(Args) == DIM,
                "Array size must match number of dimensions");
}

//------------------------------------------------------------------------------
template <typename T, int DIM, MemorySpace SPACE>
AXOM_HOST_DEVICE ArrayView<T, DIM, SPACE>::ArrayView(
  T* data,
  const StackArray<IndexType, DIM>& shape,
  IndexType spacing_)
<<<<<<< HEAD
  : ArrayBase<T, DIM, ArrayView<T, DIM, SPACE>>(shape, spacing_)
=======
  : ArrayBase<T, DIM, ArrayView<T, DIM, SPACE>>(shape)
>>>>>>> acdfc104
  , m_data(data)
  , m_spacing(spacing_)
#ifndef AXOM_DEVICE_CODE
  , m_allocator_id(axom::detail::getAllocatorID<SPACE>())
#endif
{
#if defined(AXOM_DEVICE_CODE) && defined(AXOM_USE_UMPIRE)
  static_assert((SPACE != MemorySpace::Constant) || std::is_const<T>::value,
                "T must be const if memory space is Constant memory");
#endif
  // Intel hits internal compiler error when casting as part of function call
  if(data != nullptr)
  {
    m_num_elements = detail::packProduct(shape.m_data);
  }
  else
  {
    m_num_elements = 0;
  }

#if !defined(AXOM_DEVICE_CODE) && defined(AXOM_USE_UMPIRE)
  // If we have Umpire, we can try and see what space the pointer is allocated in
  // Probably not worth checking this if SPACE != Dynamic, we *could* error out
  // if e.g., the user gives a host pointer to ArrayView<T, DIM, Device>, but even
  // Thrust doesn't guard against this.

  // FIXME: Is it worth trying to get rid of this at compile time?
  // (using a workaround since we don't have "if constexpr")
  if(SPACE == MemorySpace::Dynamic)
  {
    auto& rm = umpire::ResourceManager::getInstance();

    using NonConstT = typename std::remove_const<T>::type;
    // TODO: There's no reason these Umpire methods should take a non-const pointer.
    if(rm.hasAllocator(const_cast<NonConstT*>(data)))
    {
      auto alloc = rm.getAllocator(const_cast<NonConstT*>(data));
      m_allocator_id = alloc.getId();
    }
  }
#endif
}

//------------------------------------------------------------------------------
template <typename T, int DIM, MemorySpace SPACE>
template <typename OtherArrayType>
ArrayView<T, DIM, SPACE>::ArrayView(ArrayBase<T, DIM, OtherArrayType>& other)
  : ArrayBase<T, DIM, ArrayView<T, DIM, SPACE>>(other)
  , m_data(static_cast<OtherArrayType&>(other).data())
  , m_num_elements(static_cast<OtherArrayType&>(other).size())
  , m_spacing(static_cast<OtherArrayType&>(other).spacing())
  , m_allocator_id(static_cast<OtherArrayType&>(other).getAllocatorID())
{
#ifdef AXOM_DEBUG
  // If it's not dynamic, the allocator ID from the argument array has to match the template param.
  // If that's not the case then things have gone horribly wrong somewhere.
  if(SPACE != MemorySpace::Dynamic &&
     SPACE != axom::detail::getAllocatorSpace(m_allocator_id))
  {
    std::cerr << "Input argument allocator does not match the explicitly "
                 "provided memory space\n";
    utilities::processAbort();
  }
#endif
}

//------------------------------------------------------------------------------
template <typename T, int DIM, MemorySpace SPACE>
template <typename OtherArrayType>
ArrayView<T, DIM, SPACE>::ArrayView(
  const ArrayBase<typename std::remove_const<T>::type, DIM, OtherArrayType>& other)
  : ArrayBase<T, DIM, ArrayView<T, DIM, SPACE>>(other)
  , m_data(static_cast<const OtherArrayType&>(other).data())
  , m_num_elements(static_cast<const OtherArrayType&>(other).size())
  , m_spacing(static_cast<const OtherArrayType&>(other).spacing())
  , m_allocator_id(static_cast<const OtherArrayType&>(other).getAllocatorID())
{
  static_assert(
    std::is_const<T>::value,
    "Cannot create an ArrayView of non-const type from a const Array");
#ifdef AXOM_DEBUG
  // If it's not dynamic, the allocator ID from the argument array has to match the template param.
  // If that's not the case then things have gone horribly wrong somewhere.
  if(SPACE != MemorySpace::Dynamic &&
     SPACE != axom::detail::getAllocatorSpace(m_allocator_id))
  {
    std::cerr << "Input argument allocator does not match the explicitly "
                 "provided memory space\n";
    utilities::processAbort();
  }
#endif
}

} /* namespace axom */

#endif /* AXOM_ARRAYVIEW_HPP_ */<|MERGE_RESOLUTION|>--- conflicted
+++ resolved
@@ -217,11 +217,7 @@
   T* data,
   const StackArray<IndexType, DIM>& shape,
   IndexType spacing_)
-<<<<<<< HEAD
-  : ArrayBase<T, DIM, ArrayView<T, DIM, SPACE>>(shape, spacing_)
-=======
   : ArrayBase<T, DIM, ArrayView<T, DIM, SPACE>>(shape)
->>>>>>> acdfc104
   , m_data(data)
   , m_spacing(spacing_)
 #ifndef AXOM_DEVICE_CODE
