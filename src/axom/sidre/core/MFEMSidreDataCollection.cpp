--- conflicted
+++ resolved
@@ -529,20 +529,6 @@
     int num_gedges = pmesh->GroupNEdges(gi);
     int num_gtris = pmesh->GroupNTriangles(gi);
     int num_gquads = pmesh->GroupNQuadrilaterals(gi);
-<<<<<<< HEAD
-
-    bool has_shared_elements = num_gvertices > 0;
-    if(dim >= 2)
-    {
-      has_shared_elements |= num_gedges > 0;
-      if(dim >= 3)
-      {
-        has_shared_elements |= num_gtris > 0;
-        has_shared_elements |= num_gquads > 0;
-      }
-    }
-
-=======
 
     int num_shared_elements = num_gvertices;
     if(dim >= 2)
@@ -555,7 +541,6 @@
     }
     const bool has_shared_elements = num_shared_elements > 0;
 
->>>>>>> 0c476684
     if(has_shared_elements && (num_gneighbors > 1))
     {
       std::snprintf(group_str,
@@ -670,13 +655,8 @@
   conduit::Node verify_info;
   bool result = conduit::blueprint::mesh::verify(mesh_node, verify_info);
   SLIC_WARNING_IF(!result,
-<<<<<<< HEAD
-                  "MFEMSidreDataCollection blueprint verification failed: "
-                  /*<< verify_info.to_string()*/);
-=======
                   "MFEMSidreDataCollection blueprint verification failed:\n"
                     << verify_info.to_string());
->>>>>>> 0c476684
   return result;
 }
 
@@ -855,12 +835,6 @@
     UpdateStateFromDS();
     UpdateMeshAndFieldsFromDS();
   }
-
-  // Create a mesh from the datastore that was just read in
-  reconstructMesh();
-
-  // Create any fields from the datastore that was just read in
-  reconstructFields();
 }
 
 void MFEMSidreDataCollection::LoadExternalData(const std::string& path)
@@ -1425,7 +1399,6 @@
     return mfem::Geometry::INVALID;
 }
 
-<<<<<<< HEAD
   #if defined(AXOM_USE_MPI) && defined(MFEM_USE_MPI)
 /**
  * @brief Wrapper class to enable the reconstruction of a ParMesh from a
@@ -1885,8 +1858,6 @@
 
   #endif  // defined(AXOM_USE_MPI) && defined(MFEM_USE_MPI)
 
-=======
->>>>>>> 0c476684
 // private method
 void MFEMSidreDataCollection::reconstructMesh()
 {
@@ -1968,7 +1939,6 @@
   }
 
   #if defined(AXOM_USE_MPI) && defined(MFEM_USE_MPI)
-<<<<<<< HEAD
   SLIC_ERROR_IF(m_comm == MPI_COMM_NULL,
                 "Must set the communicator with SetComm before a ParMesh can "
                 "be reconstructed");
@@ -1989,14 +1959,6 @@
                               boundary_attributes,
                               num_boundary_elements,
                               dimension));
-=======
-  // If it has an adjacencies group, the reloaded state was a ParMesh
-  if(m_bp_grp->hasGroup("adjsets/mesh"))
-  {
-    SLIC_ERROR(
-      "[MFEMSidreDataCollection]: Restoring parallel meshes is not yet "
-      "supported");
->>>>>>> 0c476684
   }
   else
   #endif
@@ -2013,15 +1975,12 @@
                      boundary_attributes,
                      num_boundary_elements,
                      dimension));
-<<<<<<< HEAD
   // Vacuously parallel meshes (those on one rank) still need to be constructed
   // as ParMeshes
   #if defined(AXOM_USE_MPI) && defined(MFEM_USE_MPI)
     m_owned_mesh =
       std::unique_ptr<mfem::ParMesh>(new mfem::ParMesh(m_comm, *m_owned_mesh));
   #endif
-=======
->>>>>>> 0c476684
   }
   // Now that we've initialized an owning pointer, set the base subobject's
   // mesh pointer as a non-owning pointer
@@ -2067,7 +2026,6 @@
         SLIC_ERROR("Cannot reconstruct grid function - field values not found");
       }
 
-<<<<<<< HEAD
   // FiniteElementSpace - mesh ptr and FEColl ptr
   #if defined(AXOM_USE_MPI) && defined(MFEM_USE_MPI)
       auto parmesh = dynamic_cast<mfem::ParMesh*>(mesh);
@@ -2101,16 +2059,6 @@
         m_owned_gridfuncs.emplace_back(
           new mfem::GridFunction(m_fespaces.back().get(), values));
       }
-=======
-      // FiniteElementSpace - mesh ptr and FEColl ptr
-      m_fespaces.emplace_back(
-        new mfem::FiniteElementSpace(mesh, m_fecolls.back().get(), vdim, ordering));
-
-      double* values = value_view->getData();
-
-      m_owned_gridfuncs.emplace_back(
-        new mfem::GridFunction(m_fespaces.back().get(), values));
->>>>>>> 0c476684
 
       // Register a non-owning pointer with the base subobject
       DataCollection::RegisterField(field_grp->getName(),
