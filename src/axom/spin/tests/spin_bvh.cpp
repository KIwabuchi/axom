// Copyright (c) 2017-2022, Lawrence Livermore National Security, LLC and
// other Axom Project Developers. See the top-level LICENSE file for details.
//
// SPDX-License-Identifier: (BSD-3-Clause)

// axom includes
#include "axom/config.hpp"
#include "axom/core.hpp"
#include "axom/primal.hpp"
#include "axom/mint.hpp"

#include "axom/spin/BVH.hpp"
#include "axom/spin/UniformGrid.hpp"

// gtest includes
#include "gtest/gtest.h"

using namespace axom;
namespace xargs = mint::xargs;

// Uncomment the following for debugging
//#define VTK_DEBUG

//------------------------------------------------------------------------------
// HELPER METHODS
//------------------------------------------------------------------------------
namespace
{
//------------------------------------------------------------------------------
template <typename FloatType, int NDIMS>
void dump_ray(const std::string& file,
              FloatType t,
              const primal::Ray<FloatType, NDIMS>& ray)
{
  std::ofstream ofs(file.c_str());

  // Expand 2D points into 3D
  primal::Point<FloatType, 3> orig_3d(0.0), at_3d(0.0);
  primal::Vector<FloatType, 3> norm_3d(0.0);

  primal::Point<FloatType, NDIMS> ray_at_t = ray.at(t);
  for(int dim = 0; dim < NDIMS; dim++)
  {
    orig_3d[dim] = ray.origin()[dim];
    norm_3d[dim] = ray.direction()[dim];
    at_3d[dim] = ray_at_t[dim];
  }

  ofs << "# vtk DataFile Version 3.0\n";
  ofs << "Ray Data\n";
  ofs << "ASCII\n";
  ofs << "DATASET UNSTRUCTURED_GRID\n";

  ofs << "POINTS 2 double\n";
  ofs << orig_3d[0] << " " << orig_3d[1] << " " << orig_3d[2] << std::endl;
  ofs << at_3d[0] << " " << at_3d[1] << " " << at_3d[2] << std::endl;

  ofs << "CELLS 1 3\n";
  ofs << "2 0 1\n";

  ofs << "CELL_TYPES 1\n";
  ofs << "3\n";

  ofs << "CELL_DATA 1\n";
  ofs << "VECTORS normal double\n";
  ofs << norm_3d[0] << " " << norm_3d[1] << " " << norm_3d[2] << std::endl;

  ofs.close();
}

//------------------------------------------------------------------------------

/*!
 * \brief Given a mesh object, this method generates an array of axis-aligned
 *  bounding boxes corresponding to each constituent cell of the mesh and
 *  a corresponding centroid.
 *
 * \param [in]  mesh pointer to the mesh object.
 * \param [out] aabbs array of bounding boxes
 *
 * \note The intent of this method is to generate synthetic input test data
 *  to test the functionality of the BVH.
 *
 * \warning This method allocates aabbs internally. The caller is responsible
 *  for properly deallocating aabbs.
 *
 * \pre aabbs == nullptr
 * \post aabbs != nullptr
 */
template <typename FloatType, int NDIMS>
void generate_aabbs(const mint::Mesh* mesh,
                    primal::BoundingBox<FloatType, NDIMS>*& aabbs)
{
  // sanity checks
  EXPECT_TRUE(aabbs == nullptr);
  EXPECT_EQ(NDIMS, mesh->getDimension());

  using BoxType = typename primal::BoundingBox<FloatType, NDIMS>;

  // calculate some constants
  constexpr int nodes_per_dim = 1 << NDIMS;

  // allocate output arrays
  const IndexType ncells = mesh->getNumberOfCells();
  aabbs = axom::allocate<BoxType>(ncells);

  using exec_policy = axom::SEQ_EXEC;
  mint::for_all_cells<exec_policy, xargs::coords>(
    mesh,
    AXOM_LAMBDA(IndexType cellIdx,
                numerics::Matrix<double> & coords,
                const IndexType* AXOM_UNUSED_PARAM(nodeIds)) {
      primal::BoundingBox<double, NDIMS> range;

      for(IndexType inode = 0; inode < nodes_per_dim; ++inode)
      {
        primal::Point<double, NDIMS> node {coords.getColumn(inode)};

        range.addPoint(node);
      }  // END for all cells nodes

      aabbs[cellIdx].clear();
      aabbs[cellIdx].addBox(range);
    });

  // post-condition sanity checks
  EXPECT_TRUE(aabbs != nullptr);
}

//------------------------------------------------------------------------------

/*!
 * \brief Given a mesh object, this method generates an array of axis-aligned
 *  bounding boxes corresponding to each constituent cell of the mesh and
 *  a corresponding centroid.
 *
 * \param [in]  mesh pointer to the mesh object.
 * \param [out] aabbs array of bounding boxes
 * \param [out] c buffer to store the cell centroids
 *
 * \note The intent of this method is to generate synthetic input test data
 *  to test the functionality of the BVH.
 *
 * \warning This method allocates aabbs internally. The caller is responsible
 *  for properly deallocating aabbs.
 *
 * \pre aabbs == nullptr
 * \pre c != nullptr
 *
 * \post aabbs != nullptr
 */
template <typename FloatType, int NDIMS>
void generate_aabbs_and_centroids(const mint::Mesh* mesh,
                                  primal::BoundingBox<FloatType, NDIMS>*& aabbs,
                                  primal::Point<FloatType, NDIMS>* c)
{
  // sanity checks
  EXPECT_TRUE(aabbs == nullptr);
  EXPECT_TRUE(c != nullptr);

  // calculate some constants
  constexpr int NUM_NODES_PER_CELL = 1 << NDIMS;

  using BoxType = typename primal::BoundingBox<FloatType, NDIMS>;
  using PointType = typename primal::Point<FloatType, NDIMS>;

  EXPECT_EQ(NDIMS, mesh->getDimension());

  // allocate output arrays
  const IndexType ncells = mesh->getNumberOfCells();
  aabbs = axom::allocate<BoxType>(ncells);

  using exec_policy = axom::SEQ_EXEC;
  mint::for_all_cells<exec_policy, xargs::coords>(
    mesh,
    AXOM_LAMBDA(IndexType cellIdx,
                numerics::Matrix<double> & coords,
                const IndexType* AXOM_UNUSED_PARAM(nodeIds)) {
      BoxType range;

      PointType sum(0.0);

      for(IndexType inode = 0; inode < NUM_NODES_PER_CELL; ++inode)
      {
        const double* node = coords.getColumn(inode);

        PointType coords;
        for(int dim = 0; dim < NDIMS; dim++)
        {
          coords[dim] = node[dim];
          sum[dim] += node[dim];
        }

        range.addPoint(coords);
      }  // END for all cells nodes
      for(int dim = 0; dim < NDIMS; dim++)
      {
        sum[dim] /= NUM_NODES_PER_CELL;
      }

      c[cellIdx] = range.getCentroid();
#ifndef __CUDA_ARCH__
      EXPECT_EQ(c[cellIdx], sum);
#endif

      aabbs[cellIdx] = range;
    });

  // post-condition sanity checks
  EXPECT_TRUE(aabbs != nullptr);
}

//------------------------------------------------------------------------------

/*!
 * \brief Tests the construction of the BVH in 2D by inserting two bounding
 *  boxes in the BVH and ensuring that the bounds of the BVH are as expected.
 */
template <typename ExecSpace, typename FloatType>
void check_build_bvh2d()
{
  constexpr int NUM_BOXES = 2;
  constexpr int NDIMS = 2;

  using BoxType = typename primal::BoundingBox<FloatType, NDIMS>;
  using PointType = typename primal::Point<FloatType, NDIMS>;

  const int current_allocator = axom::getDefaultAllocatorID();
  axom::setDefaultAllocator(axom::execution_space<ExecSpace>::allocatorID());

  BoxType* boxes = axom::allocate<BoxType>(2);
  boxes[0] = BoxType {PointType(0.), PointType(1.)};
  boxes[1] = BoxType {PointType(1.), PointType(2.)};

  spin::BVH<NDIMS, ExecSpace, FloatType> bvh;

  bvh.setScaleFactor(1.0);  // i.e., no scaling
  bvh.initialize(boxes, NUM_BOXES);

  int allocatorID = bvh.getAllocatorID();
  EXPECT_EQ(allocatorID, axom::execution_space<ExecSpace>::allocatorID());

  BoxType bounds = bvh.getBounds();

  for(int idim = 0; idim < NDIMS; ++idim)
  {
    EXPECT_DOUBLE_EQ(bounds.getMin()[idim], 0.0);
    EXPECT_DOUBLE_EQ(bounds.getMax()[idim], 2.0);
  }

  axom::deallocate(boxes);
  axom::setDefaultAllocator(current_allocator);
}

//------------------------------------------------------------------------------

/*!
 * \brief Tests the construction of the BVH in 3D by inserting two bounding
 *  boxes in the BVH and ensuring that the bounds of the BVH are as expected.
 */
template <typename ExecSpace, typename FloatType>
void check_build_bvh3d()
{
  constexpr int NUM_BOXES = 2;
  constexpr int NDIMS = 3;

  using BoxType = typename primal::BoundingBox<FloatType, NDIMS>;
  using PointType = typename primal::Point<FloatType, NDIMS>;

  const int current_allocator = axom::getDefaultAllocatorID();
  axom::setDefaultAllocator(axom::execution_space<ExecSpace>::allocatorID());

  BoxType* boxes = axom::allocate<BoxType>(2);
  boxes[0] = BoxType {PointType(0.), PointType(1.)};
  boxes[1] = BoxType {PointType(1.), PointType(2.)};

  spin::BVH<NDIMS, ExecSpace, FloatType> bvh;

  bvh.setScaleFactor(1.0);  // i.e., no scaling
  bvh.initialize(boxes, NUM_BOXES);

  int allocatorID = bvh.getAllocatorID();
  EXPECT_EQ(allocatorID, axom::execution_space<ExecSpace>::allocatorID());

  BoxType bounds = bvh.getBounds();

  for(int idim = 0; idim < NDIMS; ++idim)
  {
    EXPECT_DOUBLE_EQ(bounds.getMin()[idim], 0.0);
    EXPECT_DOUBLE_EQ(bounds.getMax()[idim], 2.0);
  }

  axom::deallocate(boxes);
  axom::setDefaultAllocator(current_allocator);
}

//------------------------------------------------------------------------------
template <typename ExecSpace, typename FloatType>
void check_find_bounding_boxes3d()
{
  constexpr int NDIMS = 3;
  constexpr IndexType N = 2;

  using BoxType = typename primal::BoundingBox<FloatType, NDIMS>;
  using PointType = typename primal::Point<FloatType, NDIMS>;

  const int current_allocator = axom::getDefaultAllocatorID();
  axom::setDefaultAllocator(axom::execution_space<ExecSpace>::allocatorID());

  // setup query bounding boxes: both boxes have lower left min at
  // (-1.0,-1.0,-1.0) but different upper right max.
  // The first bounding box is setup such that it intersects
  // 18 bounding boxes of the mesh.
  BoxType* query_boxes = axom::allocate<BoxType>(N);
  query_boxes[0].clear();
  query_boxes[1].clear();

  query_boxes[0].addPoint(PointType {-1., -1., -1.});
  query_boxes[1].addPoint(PointType {-1., -1., -1.});

  query_boxes[0].addPoint(PointType {2.5, 2.5, 1.5});
  query_boxes[1].addPoint(PointType {-0.5, -0.5, -0.5});

  // setup a test mesh (3 x 3 x 3)
  double lo[NDIMS] = {0.0, 0.0, 0.0};
  double hi[NDIMS] = {3.0, 3.0, 3.0};
  mint::UniformMesh mesh(lo, hi, 4, 4, 4);
  const IndexType ncells = mesh.getNumberOfCells();
  BoxType* aabbs = nullptr;
  generate_aabbs(&mesh, aabbs);
  EXPECT_TRUE(aabbs != nullptr);

  // construct the BVH
  spin::BVH<NDIMS, ExecSpace, FloatType> bvh;
  bvh.setScaleFactor(1.0);  // i.e., no scaling
  bvh.initialize(aabbs, ncells);

  // check BVH bounding box
  BoxType bounds = bvh.getBounds();

  for(int idim = 0; idim < NDIMS; ++idim)
  {
    EXPECT_DOUBLE_EQ(bounds.getMin()[idim], lo[idim]);
    EXPECT_DOUBLE_EQ(bounds.getMax()[idim], hi[idim]);
  }

  // traverse the BVH to find the candidates for all the bounding boxes
  axom::Array<IndexType> offsets(N);
  axom::Array<IndexType> counts(N);
  axom::Array<IndexType> candidates;
  bvh.findBoundingBoxes(offsets, counts, candidates, N, query_boxes);

  // flag cells that are found by the bounding box ID
  int* iblank = mesh.createField<int>("iblank", mint::CELL_CENTERED);
  mint::for_all_cells<ExecSpace>(
    &mesh,
    AXOM_LAMBDA(IndexType cellIdx) { iblank[cellIdx] = -1; });

  for(int i = 0; i < N; ++i)
  {
    IndexType ncounts = counts[i];
    IndexType offset = offsets[i];
    for(int j = 0; j < ncounts; ++j)
    {
      IndexType idx = candidates[offset + j];
      iblank[idx] = i;
    }  // END for all cells the bounding box intersects
  }    // END for all bounding boxes

  // check answer with results verified manually by inspection
  constexpr int INTERSECTS_BB = 0;
  constexpr int DOES_NOT_INTERSECT_BB = -1;
  constexpr int EXPECTED_BB1_INTERSECTIONS = 18;
  EXPECT_EQ(counts[0], EXPECTED_BB1_INTERSECTIONS);
  EXPECT_EQ(counts[1], 0);

  for(IndexType i = 0; i < ncells; ++i)
  {
    switch(i)
    {
    case 0:
    case 1:
    case 2:
    case 3:
    case 4:
    case 5:
    case 6:
    case 7:
    case 8:
    case 9:
    case 10:
    case 11:
    case 12:
    case 13:
    case 14:
    case 15:
    case 16:
    case 17:
      EXPECT_EQ(iblank[i], INTERSECTS_BB);
      break;
    default:
      EXPECT_EQ(iblank[i], DOES_NOT_INTERSECT_BB);
    }
  }  // END for all mesh cells

  // deallocate
  axom::deallocate(aabbs);

  axom::deallocate(query_boxes);

  axom::setDefaultAllocator(current_allocator);
}

//------------------------------------------------------------------------------

template <typename ExecSpace, typename FloatType>
void check_find_bounding_boxes2d()
{
  constexpr int NDIMS = 2;
  constexpr IndexType N = 2;

  using BoxType = typename primal::BoundingBox<FloatType, NDIMS>;
  using PointType = typename primal::Point<FloatType, NDIMS>;

  const int current_allocator = axom::getDefaultAllocatorID();
  axom::setDefaultAllocator(axom::execution_space<ExecSpace>::allocatorID());

  // setup query bounding boxes: both boxes are source at (-1.0,-1.0) but have
  // different max (upper right). The first box is setup to intersect six
  // bounding boxes of the mesh.
  BoxType* query_boxes = axom::allocate<BoxType>(N);
  query_boxes[0].clear();
  query_boxes[1].clear();

  query_boxes[0].addPoint(PointType {-1., -1.});
  query_boxes[1].addPoint(PointType {-1., -1.});

  query_boxes[0].addPoint(PointType {2.5, 1.5});
  query_boxes[1].addPoint(PointType {-0.1, -0.1});

  // setup a test mesh (3 x 3)
  double lo[NDIMS] = {0.0, 0.0};
  double hi[NDIMS] = {3.0, 3.0};
  mint::UniformMesh mesh(lo, hi, 4, 4);
  const IndexType ncells = mesh.getNumberOfCells();
  BoxType* aabbs = nullptr;
  generate_aabbs(&mesh, aabbs);
  EXPECT_TRUE(aabbs != nullptr);

  // construct the BVH
  spin::BVH<NDIMS, ExecSpace, FloatType> bvh;
  bvh.setScaleFactor(1.0);  // i.e., no scaling
  bvh.initialize(aabbs, ncells);

  // check BVH bounding box
  BoxType bounds = bvh.getBounds();

  for(int idim = 0; idim < NDIMS; ++idim)
  {
    EXPECT_DOUBLE_EQ(bounds.getMin()[idim], lo[idim]);
    EXPECT_DOUBLE_EQ(bounds.getMax()[idim], hi[idim]);
  }

  // traverse the BVH to find the candidates for all the bounding boxes
  axom::Array<IndexType> offsets(N);
  axom::Array<IndexType> counts(N);
  axom::Array<IndexType> candidates;
  bvh.findBoundingBoxes(offsets, counts, candidates, N, query_boxes);

  // flag cells that are found by the bounding box ID
  int* iblank = mesh.createField<int>("iblank", mint::CELL_CENTERED);
  mint::for_all_cells<ExecSpace>(
    &mesh,
    AXOM_LAMBDA(IndexType cellIdx) { iblank[cellIdx] = -1; });

  for(int i = 0; i < N; ++i)
  {
    IndexType ncounts = counts[i];
    IndexType offset = offsets[i];
    for(int j = 0; j < ncounts; ++j)
    {
      IndexType idx = candidates[offset + j];
      iblank[idx] = i;
    }  // END for all cells the bounding boxes intersects with
  }    // END for all bounding boxes

  // check answer with results verified manually by inspection
  constexpr int INTERSECTS_BB = 0;
  constexpr int DOES_NOT_INTERSECT_BB = -1;
  constexpr int EXPECTED_BB1_INTERSECTIONS = 6;
  EXPECT_EQ(counts[0], EXPECTED_BB1_INTERSECTIONS);
  EXPECT_EQ(counts[1], 0);

  for(IndexType i = 0; i < ncells; ++i)
  {
    if(i == 6 || i == 7 || i == 8)
    {
      EXPECT_EQ(iblank[i], DOES_NOT_INTERSECT_BB);
    }
    else
    {
      EXPECT_EQ(iblank[i], INTERSECTS_BB);
    }

  }  // END for all mesh cells

  // deallocate
  axom::deallocate(aabbs);

  axom::deallocate(query_boxes);

  axom::setDefaultAllocator(current_allocator);
}

//------------------------------------------------------------------------------
template <typename ExecSpace, typename FloatType>
void check_find_rays3d()
{
  constexpr int NDIMS = 3;
  constexpr IndexType N = 2;

  using BoxType = typename primal::BoundingBox<FloatType, NDIMS>;
  using RayType = typename primal::Ray<FloatType, NDIMS>;
  using PointType = typename primal::Point<FloatType, NDIMS>;
  using VectorType = typename primal::Vector<FloatType, NDIMS>;

  const int current_allocator = axom::getDefaultAllocatorID();
  axom::setDefaultAllocator(axom::execution_space<ExecSpace>::allocatorID());

  // setup query rays: both rays are source at (-1.0,-1.0) but point in
  // opposite directions. The first ray is setup such that it intersects
  // three bounding boxes of the mesh.
  RayType* query_rays = axom::allocate<RayType>(N);
  query_rays[0] =
    RayType {PointType {-1.0, -1.0, -1.0}, VectorType {1.0, 1.0, 1.0}};
  query_rays[1] =
    RayType {PointType {-1.0, -1.0, -1.0}, VectorType {-1.0, -1.0, -1.0}};

#ifdef VTK_DEBUG
  FloatType t = 5.0;
  dump_ray("ray0.vtk", t, query_rays[0]);
  dump_ray("ray1.vtk", t, query_rays[1]);
#endif

  // setup a test mesh
  double lo[NDIMS] = {0.0, 0.0, 0.0};
  double hi[NDIMS] = {3.0, 3.0, 3.0};
  mint::UniformMesh mesh(lo, hi, 4, 4, 4);
  const IndexType ncells = mesh.getNumberOfCells();
  BoxType* aabbs = nullptr;
  generate_aabbs(&mesh, aabbs);
  EXPECT_TRUE(aabbs != nullptr);

  // construct the BVH
  spin::BVH<NDIMS, ExecSpace, FloatType> bvh;
  bvh.setScaleFactor(1.0);  // i.e., no scaling
  bvh.initialize(aabbs, ncells);

  // check BVH bounding box
  BoxType bounds = bvh.getBounds();

  for(int idim = 0; idim < NDIMS; ++idim)
  {
    EXPECT_DOUBLE_EQ(bounds.getMin()[idim], lo[idim]);
    EXPECT_DOUBLE_EQ(bounds.getMax()[idim], hi[idim]);
  }

  // traverse the BVH to find the candidates for all the centroids
  axom::Array<IndexType> offsets(N);
  axom::Array<IndexType> counts(N);
  axom::Array<IndexType> candidates;
  bvh.findRays(offsets, counts, candidates, N, query_rays);

  // flag cells that are found by the ray ID
  int* iblank = mesh.createField<int>("iblank", mint::CELL_CENTERED);
  mint::for_all_cells<ExecSpace>(
    &mesh,
    AXOM_LAMBDA(IndexType cellIdx) { iblank[cellIdx] = -1; });

  for(int i = 0; i < N; ++i)
  {
    IndexType ncounts = counts[i];
    IndexType offset = offsets[i];
    for(int j = 0; j < ncounts; ++j)
    {
      IndexType idx = candidates[offset + j];
      iblank[idx] = i;
    }  // END for all cells the ray hits
  }    // END for all rays

#ifdef VTK_DEBUG
  mint::write_vtk(&mesh, "uniform_mesh.vtk");
#endif

  // check answer with results verified manually by inspection
  constexpr int INTERSECTS_RAY = 0;
  constexpr int DOES_NOT_INTERSECT_RAY = -1;
  constexpr int EXPECTED_RAY1_INTERSECTIONS = 15;
  EXPECT_EQ(counts[0], EXPECTED_RAY1_INTERSECTIONS);
  EXPECT_EQ(counts[1], 0);

  for(IndexType i = 0; i < ncells; ++i)
  {
    switch(i)
    {
    case 0:
    case 1:
    case 3:
    case 4:
    case 9:
    case 10:
    case 12:
    case 13:
    case 14:
    case 16:
    case 17:
    case 22:
    case 23:
    case 25:
    case 26:
      EXPECT_EQ(iblank[i], INTERSECTS_RAY);
      break;
    default:
      EXPECT_EQ(iblank[i], DOES_NOT_INTERSECT_RAY);
    }
  }  // END for all mesh cells

  // deallocate
  axom::deallocate(aabbs);

  axom::deallocate(query_rays);

  axom::setDefaultAllocator(current_allocator);
}

//------------------------------------------------------------------------------

template <typename ExecSpace, typename FloatType>
void check_find_rays2d()
{
  constexpr int NDIMS = 2;
  constexpr IndexType N = 2;

  using BoxType = typename primal::BoundingBox<FloatType, NDIMS>;
  using RayType = typename primal::Ray<FloatType, NDIMS>;
  using PointType = typename primal::Point<FloatType, NDIMS>;
  using VectorType = typename primal::Vector<FloatType, NDIMS>;

  const int current_allocator = axom::getDefaultAllocatorID();
  axom::setDefaultAllocator(axom::execution_space<ExecSpace>::allocatorID());

  // setup query rays: both rays are source at (-1.0,-1.0) but point in
  // opposite directions. The first ray is setup such that it intersects
  // seven bounding boxes of the mesh.
  RayType* query_rays = axom::allocate<RayType>(N);
  query_rays[0] = RayType {PointType {-1.0, -1.0}, VectorType {1.0, 1.0}};
  query_rays[1] = RayType {PointType {-1.0, -1.0}, VectorType {-1.0, -1.0}};

#ifdef VTK_DEBUG
  FloatType t = 5.0;
  dump_ray("ray0.vtk",
           t,
           query_rays[0].origin()[0],
           query_rays[0].direction()[0],
           query_rays[0].origin()[1],
           query_rays[0].direction()[1]);
  dump_ray("ray1.vtk",
           t,
           query_rays[1].origin()[0],
           query_rays[1].direction()[0],
           query_rays[1].origin()[1],
           query_rays[1].direction()[1]);
#endif

  // setup a test mesh
  double lo[NDIMS] = {0.0, 0.0};
  double hi[NDIMS] = {3.0, 3.0};
  mint::UniformMesh mesh(lo, hi, 4, 4);
  const IndexType ncells = mesh.getNumberOfCells();
  BoxType* aabbs = nullptr;
  generate_aabbs(&mesh, aabbs);
  EXPECT_TRUE(aabbs != nullptr);

  // construct the BVH
  spin::BVH<NDIMS, ExecSpace, FloatType> bvh;
  bvh.setScaleFactor(1.0);  // i.e., no scaling
  bvh.initialize(aabbs, ncells);

  // check BVH bounding box
  BoxType bounds = bvh.getBounds();

  for(int idim = 0; idim < NDIMS; ++idim)
  {
    EXPECT_DOUBLE_EQ(bounds.getMin()[idim], lo[idim]);
    EXPECT_DOUBLE_EQ(bounds.getMax()[idim], hi[idim]);
  }

  // traverse the BVH to find the candidates for all the centroids
  axom::Array<IndexType> offsets(N);
  axom::Array<IndexType> counts(N);
  axom::Array<IndexType> candidates;
  bvh.findRays(offsets, counts, candidates, N, query_rays);

  // flag cells that are found by the ray ID
  int* iblank = mesh.createField<int>("iblank", mint::CELL_CENTERED);
  mint::for_all_cells<ExecSpace>(
    &mesh,
    AXOM_LAMBDA(IndexType cellIdx) { iblank[cellIdx] = -1; });

  for(int i = 0; i < N; ++i)
  {
    IndexType ncounts = counts[i];
    IndexType offset = offsets[i];
    for(int j = 0; j < ncounts; ++j)
    {
      IndexType idx = candidates[offset + j];
      iblank[idx] = i;
    }  // END for all cells the ray hits
  }    // END for all rays

#ifdef VTK_DEBUG
  mint::write_vtk(&mesh, "uniform_mesh.vtk");
#endif

  // check answer with results verified manually by inspection
  constexpr int INTERSECTS_RAY = 0;
  constexpr int DOES_NOT_INTERSECT_RAY = -1;
  constexpr int EXPECTED_RAY1_INTERSECTIONS = 7;
  EXPECT_EQ(counts[0], EXPECTED_RAY1_INTERSECTIONS);
  EXPECT_EQ(counts[1], 0);

  for(IndexType i = 0; i < ncells; ++i)
  {
    if(i == 2 || i == 6)
    {
      EXPECT_EQ(iblank[i], DOES_NOT_INTERSECT_RAY);
    }
    else
    {
      EXPECT_EQ(iblank[i], INTERSECTS_RAY);
    }

  }  // END for all mesh cells

  // deallocate
  axom::deallocate(aabbs);

  axom::deallocate(query_rays);

  axom::setDefaultAllocator(current_allocator);
}

//------------------------------------------------------------------------------

/*!
 * \brief Tests the find algorithm of the BVH in 3D.
 *
 *  A uniform mesh is used for this test where the query points are generated
 *  by taking the centroids of the constituent cells of the mesh. Since the
 *  mesh is a uniform, cartesian mesh the find algorithm should return exactly
 *  one candidate for each query point corresponding to the cell on the mesh
 *  that generated the centroid. This property is checked by using the
 *  spin::UniformGrid class.
 *
 *  In addition, the test shifts the points by an offset to ensure that points
 *  outside the mesh return no candidate.
 *
 */
template <typename ExecSpace, typename FloatType>
void check_find_points3d()
{
  constexpr int NDIMS = 3;
  constexpr IndexType N = 4;

  const int current_allocator = axom::getDefaultAllocatorID();
  axom::setDefaultAllocator(axom::execution_space<ExecSpace>::allocatorID());

  using BoxType = typename primal::BoundingBox<FloatType, NDIMS>;
  using PointType = primal::Point<FloatType, NDIMS>;
  using PointDbl = primal::Point<double, NDIMS>;

  double lo[NDIMS] = {0.0, 0.0, 0.0};
  double hi[NDIMS] = {3.0, 3.0, 3.0};
  int res[NDIMS] = {N - 1, N - 1, N - 1};

  mint::UniformMesh mesh(lo, hi, N, N, N);
  FloatType* centroids_raw =
    mesh.createField<FloatType>("centroid", mint::CELL_CENTERED, NDIMS);
  PointType* centroids = reinterpret_cast<PointType*>(centroids_raw);
  const IndexType ncells = mesh.getNumberOfCells();

  BoxType* aabbs = nullptr;
  generate_aabbs_and_centroids(&mesh, aabbs, centroids);

  // construct the BVH
  spin::BVH<NDIMS, ExecSpace, FloatType> bvh;
  bvh.setScaleFactor(1.0);  // i.e., no scaling
  bvh.initialize(aabbs, ncells);

  BoxType bounds = bvh.getBounds();

  for(int idim = 0; idim < NDIMS; ++idim)
  {
    EXPECT_DOUBLE_EQ(bounds.getMin()[idim], lo[idim]);
    EXPECT_DOUBLE_EQ(bounds.getMax()[idim], hi[idim]);
  }

  // traverse the BVH to find the candidates for all the centroids
  axom::Array<IndexType> offsets(ncells);
  axom::Array<IndexType> counts(ncells);
  axom::Array<IndexType> candidates;
  bvh.findPoints(offsets, counts, candidates, ncells, centroids);

  spin::UniformGrid<IndexType, NDIMS> ug(lo, hi, res);

  for(IndexType i = 0; i < ncells; ++i)
  {
    PointDbl q = PointDbl {centroids[i][0], centroids[i][1], centroids[i][2]};
    const int donorCellIdx = ug.getBinIndex(q);
    EXPECT_EQ(counts[i], 1);
    EXPECT_EQ(donorCellIdx, candidates[offsets[i]]);
  }  // END for all cell centroids

  // check points that are outside by shifting the query points
  constexpr double OFFSET = 10.0;
  for(IndexType i = 0; i < ncells; ++i)
  {
    centroids[i][0] += OFFSET;
    centroids[i][1] += OFFSET;
    centroids[i][2] += OFFSET;
  }

  bvh.findPoints(offsets, counts, candidates, ncells, centroids);

  for(IndexType i = 0; i < ncells; ++i)
  {
    EXPECT_EQ(counts[i], 0);
  }

  axom::deallocate(aabbs);

  axom::setDefaultAllocator(current_allocator);
}

//------------------------------------------------------------------------------

/*!
 * \brief Tests the find algorithm of the BVH in 2D.
 *
 *  A uniform mesh is used for this test where the query points are generated
 *  by taking the centroids of the constituent cells of the mesh. Since the
 *  mesh is a uniform, cartesian mesh the find algorithm should return exactly
 *  one candidate for each query point corresponding to the cell on the mesh
 *  that generated the centroid. This property is checked by using the
 *  spin::UniformGrid class.
 *
 *  In addition, the test shifts the points by an offset to ensure that points
 *  outside the mesh return no candidate.
 *
 */
template <typename ExecSpace, typename FloatType>
void check_find_points2d()
{
  constexpr int NDIMS = 2;
  constexpr IndexType N = 4;

  const int current_allocator = axom::getDefaultAllocatorID();
  axom::setDefaultAllocator(axom::execution_space<ExecSpace>::allocatorID());

  using BoxType = typename primal::BoundingBox<FloatType, NDIMS>;
  using PointType = primal::Point<FloatType, NDIMS>;
  using PointDbl = primal::Point<double, NDIMS>;

  double lo[NDIMS] = {0.0, 0.0};
  double hi[NDIMS] = {3.0, 3.0};
  int res[NDIMS] = {N - 1, N - 1};

  mint::UniformMesh mesh(lo, hi, N, N);
  FloatType* centroids_raw =
    mesh.createField<FloatType>("centroid", mint::CELL_CENTERED, NDIMS);
  PointType* centroids = reinterpret_cast<PointType*>(centroids_raw);
  const IndexType ncells = mesh.getNumberOfCells();

  BoxType* aabbs = nullptr;
  generate_aabbs_and_centroids(&mesh, aabbs, centroids);

  // construct the BVH
  spin::BVH<NDIMS, ExecSpace, FloatType> bvh;
  bvh.setScaleFactor(1.0);  // i.e., no scaling
  bvh.initialize(aabbs, ncells);

  BoxType bounds = bvh.getBounds();

  for(int idim = 0; idim < NDIMS; ++idim)
  {
    EXPECT_DOUBLE_EQ(bounds.getMin()[idim], lo[idim]);
    EXPECT_DOUBLE_EQ(bounds.getMax()[idim], hi[idim]);
  }

  // traverse the BVH to find the candidates for all the centroids
  axom::Array<IndexType> offsets(ncells);
  axom::Array<IndexType> counts(ncells);
  axom::Array<IndexType> candidates;
  bvh.findPoints(offsets, counts, candidates, ncells, centroids);

  spin::UniformGrid<IndexType, NDIMS> ug(lo, hi, res);

  for(IndexType i = 0; i < ncells; ++i)
  {
    PointDbl q = PointDbl {centroids[i][0], centroids[i][1]};
    const int donorCellIdx = ug.getBinIndex(q);
    EXPECT_EQ(counts[i], 1);
    EXPECT_EQ(donorCellIdx, candidates[offsets[i]]);
  }  // END for all cell centroids

  // check points that are outside by shifting the query points
  constexpr double OFFSET = 10.0;
  for(IndexType i = 0; i < ncells; ++i)
  {
    centroids[i][0] += OFFSET;
    centroids[i][1] += OFFSET;
  }

  bvh.findPoints(offsets, counts, candidates, ncells, centroids);

  for(IndexType i = 0; i < ncells; ++i)
  {
    EXPECT_EQ(counts[i], 0);
  }

  axom::deallocate(aabbs);

  axom::setDefaultAllocator(current_allocator);
}

//------------------------------------------------------------------------------

/*!
 * \brief Checks that the BVH behaves properly when user supplies a single box.
 *
 *  The Test inserts a single bounding box that spans [0,1] x [0,1] and tests
 *  that the centroid xc=(0.5,0.5) can be found. Moreover, it shifts the point
 *  by an offset and ensures that a point that is outside is not found.
 */
template <typename ExecSpace, typename FloatType>
void check_single_box2d()
{
  constexpr int NUM_BOXES = 1;
  constexpr int NDIMS = 2;

  using BoxType = typename primal::BoundingBox<FloatType, NDIMS>;
  using PointType = primal::Point<FloatType, NDIMS>;

  const int current_allocator = axom::getDefaultAllocatorID();
  axom::setDefaultAllocator(axom::execution_space<ExecSpace>::allocatorID());

  // single bounding box in [0,1] x [0,1]
  BoxType* boxes = axom::allocate<BoxType>(2);
  boxes[0] = BoxType {PointType(0.), PointType(1.)};

  // construct a BVH with a single box
  spin::BVH<NDIMS, ExecSpace, FloatType> bvh;
  bvh.setScaleFactor(1.0);  // i.e., no scaling
  bvh.initialize(boxes, NUM_BOXES);

  // check the bounds -- should match the bounds of the input bounding box
  BoxType bounds = bvh.getBounds();

  for(int idim = 0; idim < NDIMS; ++idim)
  {
    EXPECT_DOUBLE_EQ(bounds.getMin()[idim], 0.0);
    EXPECT_DOUBLE_EQ(bounds.getMax()[idim], 1.0);
  }

  // run the find algorithm w/ the centroid of the bounding box as input.
  // Should return one and only one candidate that corresponds to the
  // single bounding box.
  PointType centroid {0.5, 0.5};
  PointType* centroid_device = axom::allocate<PointType>(1);
  axom::copy(centroid_device, &centroid, sizeof(PointType));

<<<<<<< HEAD
  axom::Array<IndexType> offsets(NUM_BOXES);
  axom::Array<IndexType> counts(NUM_BOXES);
  axom::Array<IndexType> candidates;
  bvh.findPoints(offsets, counts, candidates, NUM_BOXES, &centroid);
=======
  IndexType* offsets = axom::allocate<IndexType>(NUM_BOXES);
  IndexType* counts = axom::allocate<IndexType>(NUM_BOXES);
  IndexType* candidates = nullptr;
  bvh.findPoints(offsets, counts, candidates, NUM_BOXES, centroid_device);
  EXPECT_TRUE(candidates != nullptr);
>>>>>>> 0da25822
  EXPECT_EQ(counts[0], 1);
  EXPECT_EQ(0, candidates[offsets[0]]);

  // shift centroid outside of the BVH, should return no candidates.
  centroid[0] += 10.0;
  centroid[1] += 10.0;
  axom::copy(centroid_device, &centroid, sizeof(PointType));
  bvh.findPoints(offsets, counts, candidates, NUM_BOXES, centroid_device);
  EXPECT_EQ(counts[0], 0);

  axom::deallocate(centroid_device);
  axom::deallocate(boxes);
  axom::setDefaultAllocator(current_allocator);
}

//------------------------------------------------------------------------------
/*!
 * \brief Checks that the BVH behaves properly when user supplies a single box.
 *
 *  The Test inserts a single bounding box that spans [0,1] x [0,1] x [0,1] and
 *  tests that the centroid xc=(0.5,0.5) can be found. Moreover, it shifts the
 *  point by an offset and ensures that a point that is outside is not found.
 */
template <typename ExecSpace, typename FloatType>
void check_single_box3d()
{
  constexpr int NUM_BOXES = 1;
  constexpr int NDIMS = 3;

  using BoxType = typename primal::BoundingBox<FloatType, NDIMS>;
  using PointType = primal::Point<FloatType, NDIMS>;

  const int current_allocator = axom::getDefaultAllocatorID();
  axom::setDefaultAllocator(axom::execution_space<ExecSpace>::allocatorID());

  // single bounding box in [0,1] x [0,1] x [0,1]
  BoxType* boxes = axom::allocate<BoxType>(2);
  boxes[0] = BoxType {PointType(0.), PointType(1.)};

  // construct a BVH with a single box
  spin::BVH<NDIMS, ExecSpace, FloatType> bvh;
  bvh.setScaleFactor(1.0);  // i.e., no scaling
  bvh.initialize(boxes, NUM_BOXES);

  // check the bounds -- should match the bounds of the input bounding box
  BoxType bounds = bvh.getBounds();

  for(int idim = 0; idim < NDIMS; ++idim)
  {
    EXPECT_DOUBLE_EQ(bounds.getMin()[idim], 0.0);
    EXPECT_DOUBLE_EQ(bounds.getMax()[idim], 1.0);
  }

  // run the find algorithm w/ the centroid of the bounding box as input.
  // Should return one and only one candidate that corresponds to the
  // single bounding box.
  PointType centroid {0.5, 0.5, 0.5};
  PointType* centroid_device = axom::allocate<PointType>(1);
  axom::copy(centroid_device, &centroid, sizeof(PointType));

<<<<<<< HEAD
  axom::Array<IndexType> offsets(NUM_BOXES);
  axom::Array<IndexType> counts(NUM_BOXES);
  axom::Array<IndexType> candidates;
  bvh.findPoints(offsets, counts, candidates, NUM_BOXES, &centroid);
=======
  IndexType* offsets = axom::allocate<IndexType>(NUM_BOXES);
  IndexType* counts = axom::allocate<IndexType>(NUM_BOXES);
  IndexType* candidates = nullptr;
  bvh.findPoints(offsets, counts, candidates, NUM_BOXES, centroid_device);
  EXPECT_TRUE(candidates != nullptr);
>>>>>>> 0da25822
  EXPECT_EQ(counts[0], 1);
  EXPECT_EQ(0, candidates[offsets[0]]);

  // shift centroid outside of the BVH, should return no candidates.
  centroid[0] += 10.0;
  centroid[1] += 10.0;
  axom::copy(centroid_device, &centroid, sizeof(PointType));
  bvh.findPoints(offsets, counts, candidates, NUM_BOXES, centroid_device);
  EXPECT_EQ(counts[0], 0);

  axom::deallocate(centroid_device);
  axom::deallocate(boxes);
  axom::setDefaultAllocator(current_allocator);
}

//------------------------------------------------------------------------------

/*!
 * \brief Tests the construction of the BVH in 3D by inserting two bounding
 *  boxes in the BVH and ensuring that the bounds of the BVH are as expected.
 */
template <typename ExecSpace, typename FloatType>
void check_build_bvh_zip3d()
{
  constexpr int NUM_BOXES = 2;
  constexpr int NDIMS = 3;

  using BoxType = typename primal::BoundingBox<FloatType, NDIMS>;
  using ZipIter = typename primal::ZipIndexable<BoxType>;

  const int current_allocator = axom::getDefaultAllocatorID();
  axom::setDefaultAllocator(axom::execution_space<ExecSpace>::allocatorID());

  FloatType* xmin = axom::allocate<FloatType>(NUM_BOXES);
  FloatType* ymin = axom::allocate<FloatType>(NUM_BOXES);
  FloatType* zmin = axom::allocate<FloatType>(NUM_BOXES);

  FloatType* xmax = axom::allocate<FloatType>(NUM_BOXES);
  FloatType* ymax = axom::allocate<FloatType>(NUM_BOXES);
  FloatType* zmax = axom::allocate<FloatType>(NUM_BOXES);

  xmin[0] = ymin[0] = zmin[0] = 0.;
  xmax[0] = ymax[0] = zmax[0] = 1.;
  xmin[1] = ymin[1] = zmin[1] = 1.;
  xmax[1] = ymax[1] = zmax[1] = 2.;

  ZipIter it {{xmin, ymin, zmin}, {xmax, ymax, zmax}};

  spin::BVH<NDIMS, ExecSpace, FloatType> bvh;

  bvh.setScaleFactor(1.0);  // i.e., no scaling
  bvh.initialize(it, NUM_BOXES);

  int allocatorID = bvh.getAllocatorID();
  EXPECT_EQ(allocatorID, axom::execution_space<ExecSpace>::allocatorID());

  BoxType bounds = bvh.getBounds();

  for(int idim = 0; idim < NDIMS; ++idim)
  {
    EXPECT_DOUBLE_EQ(bounds.getMin()[idim], 0.0);
    EXPECT_DOUBLE_EQ(bounds.getMax()[idim], 2.0);
  }

  axom::deallocate(xmin);
  axom::deallocate(ymin);
  axom::deallocate(zmin);

  axom::deallocate(xmax);
  axom::deallocate(ymax);
  axom::deallocate(zmax);

  axom::setDefaultAllocator(current_allocator);
}

//------------------------------------------------------------------------------

/*!
 * \brief Tests the find algorithm of the BVH in 3D.
 *
 *  A uniform mesh is used for this test where the query points are generated
 *  by taking the centroids of the constituent cells of the mesh. Since the
 *  mesh is a uniform, cartesian mesh the find algorithm should return exactly
 *  one candidate for each query point corresponding to the cell on the mesh
 *  that generated the centroid. This property is checked by using the
 *  spin::UniformGrid class.
 *
 *  In addition, the test shifts the points by an offset to ensure that points
 *  outside the mesh return no candidate.
 *
 */
template <typename ExecSpace, typename FloatType>
void check_find_points_zip3d()
{
  constexpr int NDIMS = 3;
  constexpr IndexType N = 4;

  const int current_allocator = axom::getDefaultAllocatorID();
  axom::setDefaultAllocator(axom::execution_space<ExecSpace>::allocatorID());

  using BoxType = typename primal::BoundingBox<FloatType, NDIMS>;
  using PointType = primal::Point<FloatType, NDIMS>;
  using PointDbl = primal::Point<double, NDIMS>;

  double lo[NDIMS] = {0.0, 0.0, 0.0};
  double hi[NDIMS] = {3.0, 3.0, 3.0};
  int res[NDIMS] = {N - 1, N - 1, N - 1};

  mint::UniformMesh mesh(lo, hi, N, N, N);
  FloatType* centroids_raw =
    mesh.createField<FloatType>("centroid", mint::CELL_CENTERED, NDIMS);
  PointType* centroids = reinterpret_cast<PointType*>(centroids_raw);
  const IndexType ncells = mesh.getNumberOfCells();

  BoxType* aabbs = nullptr;
  generate_aabbs_and_centroids(&mesh, aabbs, centroids);

  FloatType* xs = axom::allocate<FloatType>(ncells);
  FloatType* ys = axom::allocate<FloatType>(ncells);
  FloatType* zs = axom::allocate<FloatType>(ncells);

  for(int icell = 0; icell < ncells; icell++)
  {
    xs[icell] = centroids[icell][0];
    ys[icell] = centroids[icell][1];
    zs[icell] = centroids[icell][2];
  }

  primal::ZipIndexable<PointType> zip_test {{xs, ys, zs}};

  // construct the BVH
  spin::BVH<NDIMS, ExecSpace, FloatType> bvh;
  bvh.setScaleFactor(1.0);  // i.e., no scaling
  bvh.initialize(aabbs, ncells);

  BoxType bounds = bvh.getBounds();

  for(int idim = 0; idim < NDIMS; ++idim)
  {
    EXPECT_DOUBLE_EQ(bounds.getMin()[idim], lo[idim]);
    EXPECT_DOUBLE_EQ(bounds.getMax()[idim], hi[idim]);
  }

  // traverse the BVH to find the candidates for all the centroids
  axom::Array<IndexType> offsets(ncells);
  axom::Array<IndexType> counts(ncells);
  axom::Array<IndexType> candidates;
  bvh.findPoints(offsets, counts, candidates, ncells, zip_test);

  spin::UniformGrid<IndexType, NDIMS> ug(lo, hi, res);

  for(IndexType i = 0; i < ncells; ++i)
  {
    PointDbl q = PointDbl {centroids[i][0], centroids[i][1], centroids[i][2]};
    const int donorCellIdx = ug.getBinIndex(q);
    EXPECT_EQ(counts[i], 1);
    EXPECT_EQ(donorCellIdx, candidates[offsets[i]]);
  }  // END for all cell centroids

  axom::deallocate(xs);
  axom::deallocate(ys);
  axom::deallocate(zs);
  axom::deallocate(aabbs);

  axom::setDefaultAllocator(current_allocator);
}

//------------------------------------------------------------------------------

/*!
 * \brief Tests the find algorithm of the BVH in 2D.
 *
 *  A uniform mesh is used for this test where the query points are generated
 *  by taking the centroids of the constituent cells of the mesh. Since the
 *  mesh is a uniform, cartesian mesh the find algorithm should return exactly
 *  one candidate for each query point corresponding to the cell on the mesh
 *  that generated the centroid. This property is checked by using the
 *  spin::UniformGrid class.
 *
 *  In addition, the test shifts the points by an offset to ensure that points
 *  outside the mesh return no candidate.
 *
 */
template <typename ExecSpace, typename FloatType>
void check_find_points_zip2d()
{
  constexpr int NDIMS = 2;
  constexpr IndexType N = 4;

  const int current_allocator = axom::getDefaultAllocatorID();
  axom::setDefaultAllocator(axom::execution_space<ExecSpace>::allocatorID());

  using BoxType = typename primal::BoundingBox<FloatType, NDIMS>;
  using PointType = primal::Point<FloatType, NDIMS>;
  using PointDbl = primal::Point<double, NDIMS>;

  double lo[NDIMS] = {0.0, 0.0};
  double hi[NDIMS] = {3.0, 3.0};
  int res[NDIMS] = {N - 1, N - 1};

  mint::UniformMesh mesh(lo, hi, N, N);
  FloatType* centroids_raw =
    mesh.createField<FloatType>("centroid", mint::CELL_CENTERED, NDIMS);
  PointType* centroids = reinterpret_cast<PointType*>(centroids_raw);
  const IndexType ncells = mesh.getNumberOfCells();

  BoxType* aabbs = nullptr;
  generate_aabbs_and_centroids(&mesh, aabbs, centroids);

  FloatType* xs = axom::allocate<FloatType>(ncells);
  FloatType* ys = axom::allocate<FloatType>(ncells);
  FloatType* zs = nullptr;

  for(int icell = 0; icell < ncells; icell++)
  {
    xs[icell] = centroids[icell][0];
    ys[icell] = centroids[icell][1];
  }

  primal::ZipIndexable<PointType> zip_test {{xs, ys, zs}};

  // construct the BVH
  spin::BVH<NDIMS, ExecSpace, FloatType> bvh;
  bvh.setScaleFactor(1.0);  // i.e., no scaling
  bvh.initialize(aabbs, ncells);

  BoxType bounds = bvh.getBounds();

  for(int idim = 0; idim < NDIMS; ++idim)
  {
    EXPECT_DOUBLE_EQ(bounds.getMin()[idim], lo[idim]);
    EXPECT_DOUBLE_EQ(bounds.getMax()[idim], hi[idim]);
  }

  // traverse the BVH to find the candidates for all the centroids
  axom::Array<IndexType> offsets(ncells);
  axom::Array<IndexType> counts(ncells);
  axom::Array<IndexType> candidates;
  bvh.findPoints(offsets, counts, candidates, ncells, zip_test);

  spin::UniformGrid<IndexType, NDIMS> ug(lo, hi, res);

  for(IndexType i = 0; i < ncells; ++i)
  {
    PointDbl q = PointDbl {centroids[i][0], centroids[i][1]};
    const int donorCellIdx = ug.getBinIndex(q);
    EXPECT_EQ(counts[i], 1);
    EXPECT_EQ(donorCellIdx, candidates[offsets[i]]);
  }  // END for all cell centroids

  axom::deallocate(aabbs);

  axom::setDefaultAllocator(current_allocator);
}

} /* end unnamed namespace */

//------------------------------------------------------------------------------
// UNIT TESTS
//------------------------------------------------------------------------------
TEST(spin_bvh, construct2D_sequential)
{
  check_build_bvh2d<axom::SEQ_EXEC, double>();
  check_build_bvh2d<axom::SEQ_EXEC, float>();
}

//------------------------------------------------------------------------------
TEST(spin_bvh, construct3D_sequential)
{
  check_build_bvh3d<axom::SEQ_EXEC, double>();
  check_build_bvh3d<axom::SEQ_EXEC, float>();
}

//------------------------------------------------------------------------------
TEST(spin_bvh, find_bounding_boxes_3d_sequential)
{
  check_find_bounding_boxes3d<axom::SEQ_EXEC, double>();
  check_find_bounding_boxes3d<axom::SEQ_EXEC, float>();
}

//------------------------------------------------------------------------------
TEST(spin_bvh, find_bounding_boxes_2d_sequential)
{
  check_find_bounding_boxes2d<axom::SEQ_EXEC, double>();
  check_find_bounding_boxes2d<axom::SEQ_EXEC, float>();
}

//------------------------------------------------------------------------------
TEST(spin_bvh, find_rays_3d_sequential)
{
  check_find_rays3d<axom::SEQ_EXEC, double>();
  check_find_rays3d<axom::SEQ_EXEC, float>();
}

//------------------------------------------------------------------------------
TEST(spin_bvh, find_rays_2d_sequential)
{
  check_find_rays2d<axom::SEQ_EXEC, double>();
  check_find_rays2d<axom::SEQ_EXEC, float>();
}

//------------------------------------------------------------------------------
TEST(spin_bvh, find_points_3d_sequential)
{
  check_find_points3d<axom::SEQ_EXEC, double>();
  check_find_points3d<axom::SEQ_EXEC, float>();
}

//------------------------------------------------------------------------------
TEST(spin_bvh, find_points_2d_sequential)
{
  check_find_points2d<axom::SEQ_EXEC, double>();
  check_find_points2d<axom::SEQ_EXEC, float>();
}

//------------------------------------------------------------------------------
TEST(spin_bvh, single_box2d_sequential)
{
  check_single_box2d<axom::SEQ_EXEC, double>();
  check_single_box2d<axom::SEQ_EXEC, float>();
}

//------------------------------------------------------------------------------
TEST(spin_bvh, single_box3d_sequential)
{
  check_single_box3d<axom::SEQ_EXEC, double>();
  check_single_box3d<axom::SEQ_EXEC, float>();
}

//------------------------------------------------------------------------------
TEST(spin_bvh, construct3D_sequential_zip)
{
  check_build_bvh_zip3d<axom::SEQ_EXEC, double>();
  check_build_bvh_zip3d<axom::SEQ_EXEC, float>();
}

//------------------------------------------------------------------------------
TEST(spin_bvh, find_points_2d_sequential_zip)
{
  check_find_points_zip2d<axom::SEQ_EXEC, double>();
  check_find_points_zip2d<axom::SEQ_EXEC, float>();
}

//------------------------------------------------------------------------------
TEST(spin_bvh, find_points_3d_sequential_zip)
{
  check_find_points_zip3d<axom::SEQ_EXEC, double>();
  check_find_points_zip3d<axom::SEQ_EXEC, float>();
}

//------------------------------------------------------------------------------
#if defined(AXOM_USE_OPENMP) && defined(AXOM_USE_RAJA)

TEST(spin_bvh, construct2D_omp)
{
  check_build_bvh2d<axom::OMP_EXEC, double>();
  check_build_bvh2d<axom::OMP_EXEC, float>();
}

//------------------------------------------------------------------------------
TEST(spin_bvh, construct3D_omp)
{
  check_build_bvh3d<axom::OMP_EXEC, double>();
  check_build_bvh3d<axom::OMP_EXEC, float>();
}

//------------------------------------------------------------------------------
TEST(spin_bvh, find_bounding_boxes_3d_omp)
{
  check_find_bounding_boxes3d<axom::OMP_EXEC, double>();
  check_find_bounding_boxes3d<axom::OMP_EXEC, float>();
}

//------------------------------------------------------------------------------
TEST(spin_bvh, find_bounding_boxes_2d_omp)
{
  check_find_bounding_boxes2d<axom::OMP_EXEC, double>();
  check_find_bounding_boxes2d<axom::OMP_EXEC, float>();
}

//------------------------------------------------------------------------------
TEST(spin_bvh, find_rays_3d_omp)
{
  check_find_rays3d<axom::OMP_EXEC, double>();
  check_find_rays3d<axom::OMP_EXEC, float>();
}

//------------------------------------------------------------------------------
TEST(spin_bvh, find_rays_2d_omp)
{
  check_find_rays2d<axom::OMP_EXEC, double>();
  check_find_rays2d<axom::OMP_EXEC, float>();
}

//------------------------------------------------------------------------------
TEST(spin_bvh, find_points_3d_omp)
{
  check_find_points3d<axom::OMP_EXEC, double>();
  check_find_points3d<axom::OMP_EXEC, float>();
}

//------------------------------------------------------------------------------
TEST(spin_bvh, find_points_2d_omp)
{
  check_find_points2d<axom::OMP_EXEC, double>();
  check_find_points2d<axom::OMP_EXEC, float>();
}

//------------------------------------------------------------------------------
TEST(spin_bvh, single_box2d_omp)
{
  check_single_box2d<axom::OMP_EXEC, double>();
  check_single_box2d<axom::OMP_EXEC, float>();
}

//------------------------------------------------------------------------------
TEST(spin_bvh, single_box3d_omp)
{
  check_single_box3d<axom::OMP_EXEC, double>();
}

#endif

//------------------------------------------------------------------------------
#if defined(AXOM_USE_CUDA) && defined(AXOM_USE_RAJA) && defined(AXOM_USE_UMPIRE)

AXOM_CUDA_TEST(spin_bvh, construct2D_cuda)
{
  constexpr int BLOCK_SIZE = 256;
  using exec = axom::CUDA_EXEC<BLOCK_SIZE>;

  check_build_bvh2d<exec, double>();
  check_build_bvh2d<exec, float>();
}

//------------------------------------------------------------------------------
AXOM_CUDA_TEST(spin_bvh, construct3D_cuda)
{
  constexpr int BLOCK_SIZE = 256;
  using exec = axom::CUDA_EXEC<BLOCK_SIZE>;

  check_build_bvh3d<exec, double>();
  check_build_bvh3d<exec, float>();
}

//------------------------------------------------------------------------------
AXOM_CUDA_TEST(spin_bvh, find_bounding_boxes_3d_cuda)
{
  constexpr int BLOCK_SIZE = 256;
  using exec = axom::CUDA_EXEC<BLOCK_SIZE>;

  check_find_bounding_boxes3d<exec, double>();
  check_find_bounding_boxes3d<exec, float>();
}

//------------------------------------------------------------------------------
AXOM_CUDA_TEST(spin_bvh, find_bounding_boxes_2d_cuda)
{
  constexpr int BLOCK_SIZE = 256;
  using exec = axom::CUDA_EXEC<BLOCK_SIZE>;

  check_find_bounding_boxes2d<exec, double>();
  check_find_bounding_boxes2d<exec, float>();
}

//------------------------------------------------------------------------------
AXOM_CUDA_TEST(spin_bvh, find_rays_3d_cuda)
{
  constexpr int BLOCK_SIZE = 256;
  using exec = axom::CUDA_EXEC<BLOCK_SIZE>;

  check_find_rays3d<exec, double>();
  check_find_rays3d<exec, float>();
}

//------------------------------------------------------------------------------
AXOM_CUDA_TEST(spin_bvh, find_rays_2d_cuda)
{
  constexpr int BLOCK_SIZE = 256;
  using exec = axom::CUDA_EXEC<BLOCK_SIZE>;

  check_find_rays2d<exec, double>();
  check_find_rays2d<exec, float>();
}

//------------------------------------------------------------------------------
AXOM_CUDA_TEST(spin_bvh, find_points_3d_cuda)
{
  constexpr int BLOCK_SIZE = 256;
  using exec = axom::CUDA_EXEC<BLOCK_SIZE>;

  check_find_points3d<exec, double>();
  check_find_points3d<exec, float>();
}

//------------------------------------------------------------------------------
AXOM_CUDA_TEST(spin_bvh, find_points_2d_cuda)
{
  constexpr int BLOCK_SIZE = 256;
  using exec = axom::CUDA_EXEC<BLOCK_SIZE>;

  check_find_points2d<exec, double>();
  check_find_points2d<exec, float>();
}

//------------------------------------------------------------------------------
AXOM_CUDA_TEST(spin_bvh, single_box2d_cuda)
{
  constexpr int BLOCK_SIZE = 256;
  using exec = axom::CUDA_EXEC<BLOCK_SIZE>;

  check_single_box2d<exec, double>();
  check_single_box2d<exec, float>();
}

//------------------------------------------------------------------------------
AXOM_CUDA_TEST(spin_bvh, single_box3d_cuda)
{
  constexpr int BLOCK_SIZE = 256;
  using exec = axom::CUDA_EXEC<BLOCK_SIZE>;

  check_single_box3d<exec, double>();
  check_single_box3d<exec, float>();
}

//------------------------------------------------------------------------------
AXOM_CUDA_TEST(spin_bvh, use_pool_allocator)
{
  // Create a pool allocator on the device
  constexpr size_t POOL_SIZE = (1024 * 1024 * 1024) + 1;
  umpire::ResourceManager& rm = umpire::ResourceManager::getInstance();
  umpire::Allocator allocator = rm.getAllocator(umpire::resource::Unified);

  umpire::Allocator pool_allocator =
    rm.makeAllocator<umpire::strategy::QuickPool>("DEVICE_POOL",
                                                  allocator,
                                                  POOL_SIZE);

  const int allocID = pool_allocator.getId();

  // aliases & constants
  constexpr int NDIMS = 3;

  constexpr int BLOCK_SIZE = 256;
  using exec = axom::CUDA_EXEC<BLOCK_SIZE>;

  constexpr int NUM_BOXES = 1;

  using FloatType = double;
  using BoxType = typename primal::BoundingBox<FloatType, NDIMS>;
  using PointType = typename primal::Point<FloatType, NDIMS>;

  // single bounding box in [0,1] x [0,1] x [0,1]
  BoxType* boxes = axom::allocate<BoxType>(1, allocID);
  axom::for_all<exec>(
    0,
    1,
    AXOM_LAMBDA(axom::IndexType idx) {
      boxes[idx] = {PointType(0.), PointType(1.)};
    });

  // construct a BVH with a single box
  spin::BVH<NDIMS, exec, FloatType> bvh;

  bvh.setScaleFactor(1.0);  // i.e., no scaling
  bvh.setAllocatorID(allocID);
  bvh.initialize(boxes, NUM_BOXES);
  EXPECT_EQ(bvh.getAllocatorID(), allocID);

  // run the find algorithm w/ the centroid of the bounding box as input.
  // Should return one and only one candidate that corresponds to the
  // single bounding box.
  PointType* centroid = axom::allocate<PointType>(NUM_BOXES, allocID);
  axom::for_all<exec>(
    0,
    1,
    AXOM_LAMBDA(axom::IndexType idx) {
      centroid[idx] = PointType {0.5, 0.5, 0.5};
    });

  axom::Array<IndexType> offsets(NUM_BOXES, NUM_BOXES, allocID);
  axom::Array<IndexType> counts(NUM_BOXES, NUM_BOXES, allocID);
  axom::Array<IndexType> candidates;
  bvh.findPoints(offsets, counts, candidates, NUM_BOXES, centroid);
  EXPECT_TRUE(candidates.size() > 0);

  // Ensure the BVH uses interally the supplied pool allocator
  EXPECT_EQ(candidates.getAllocatorID(), allocID);

  axom::deallocate(centroid);
  axom::deallocate(boxes);
}

#endif /* AXOM_USE_CUDA && AXOM_USE_RAJA && AXOM_USE_UMPIRE */

//------------------------------------------------------------------------------
int main(int argc, char* argv[])
{
  int result = 0;

  ::testing::InitGoogleTest(&argc, argv);
  axom::slic::SimpleLogger logger;

  result = RUN_ALL_TESTS();

  return result;
}<|MERGE_RESOLUTION|>--- conflicted
+++ resolved
@@ -979,18 +979,10 @@
   PointType* centroid_device = axom::allocate<PointType>(1);
   axom::copy(centroid_device, &centroid, sizeof(PointType));
 
-<<<<<<< HEAD
   axom::Array<IndexType> offsets(NUM_BOXES);
   axom::Array<IndexType> counts(NUM_BOXES);
   axom::Array<IndexType> candidates;
-  bvh.findPoints(offsets, counts, candidates, NUM_BOXES, &centroid);
-=======
-  IndexType* offsets = axom::allocate<IndexType>(NUM_BOXES);
-  IndexType* counts = axom::allocate<IndexType>(NUM_BOXES);
-  IndexType* candidates = nullptr;
   bvh.findPoints(offsets, counts, candidates, NUM_BOXES, centroid_device);
-  EXPECT_TRUE(candidates != nullptr);
->>>>>>> 0da25822
   EXPECT_EQ(counts[0], 1);
   EXPECT_EQ(0, candidates[offsets[0]]);
 
@@ -1051,18 +1043,10 @@
   PointType* centroid_device = axom::allocate<PointType>(1);
   axom::copy(centroid_device, &centroid, sizeof(PointType));
 
-<<<<<<< HEAD
   axom::Array<IndexType> offsets(NUM_BOXES);
   axom::Array<IndexType> counts(NUM_BOXES);
   axom::Array<IndexType> candidates;
-  bvh.findPoints(offsets, counts, candidates, NUM_BOXES, &centroid);
-=======
-  IndexType* offsets = axom::allocate<IndexType>(NUM_BOXES);
-  IndexType* counts = axom::allocate<IndexType>(NUM_BOXES);
-  IndexType* candidates = nullptr;
   bvh.findPoints(offsets, counts, candidates, NUM_BOXES, centroid_device);
-  EXPECT_TRUE(candidates != nullptr);
->>>>>>> 0da25822
   EXPECT_EQ(counts[0], 1);
   EXPECT_EQ(0, candidates[offsets[0]]);
 
