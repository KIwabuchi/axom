--- conflicted
+++ resolved
@@ -1,328 +1,324 @@
-// Copyright (c) 2017-2022, Lawrence Livermore National Security, LLC and
-// other Axom Project Developers. See the top-level LICENSE file for details.
-//
-// SPDX-License-Identifier: (BSD-3-Clause)
-
-/**
- * \file BivariateSet.hpp
- *
- * \brief Contains the class BivariateSet and NullBivariateSet
- *
- */
-
-#ifndef SLAM_BIVARIATE_SET_H_
-#define SLAM_BIVARIATE_SET_H_
-
-#include "axom/slic.hpp"
-
-#include "axom/slam/Set.hpp"
-#include "axom/slam/OrderedSet.hpp"
-#include "axom/slam/NullSet.hpp"
-#include "axom/slam/RangeSet.hpp"
-
-#include <cassert>
-#include <type_traits>
-
-namespace axom
-{
-namespace slam
-{
-/**
- * \class BivariateSet
- *
- * \brief Abstract class that models a set whose elements are indexed by two
- *        indices. Each element in a BivariateSet is equivalent to an ordered
- *        pair containing a row and column index, similar to indexing in a
- *        matrix.
- *
- * \detail BivariateSet models a subset of the Cartesian product of its two
- *         sets. Elements of a BivariateSet can be represented as an ordered
- *         pair of indices into the two sets.
- *
- *  For BivariateSets that do not model the entire Cartesian product, indices
- *  can be relative to the element positions in the original sets (in which
- *  case, we refer to them as a "DenseIndex"), or relative to the number of
- *  encoded indices, in which case we refer to them as a "SparseIndex".
- *  If we consider all the elements of a BivariateSet, we refer to this index
- *  space as the "FlatIndex". \n
- *
- *  For example, a 2 x 4 sparse matrix below:
- *     \code
- *         0  1  2  3
- *         _  _  _  _
- *     0 | a     b
- *     1 |    c     d
- *     \endcode
- *
- *   Access the elements using DenseIndex `(i,j)` would be...\n
- *   `(i = 0, j = 0) = a`\n
- *   `(i = 0, j = 2) = b`\n
- *   `(i = 1, j = 1) = c`\n
- *   `(i = 1, j = 3) = d`\n
- *
- *   Using SparseIndex `(i,k)`...\n
- *   `(i = 0, k = 0) = a`\n
- *   `(i = 0, k = 1) = b`\n
- *   `(i = 1, k = 0) = c`\n
- *   `(i = 1, k = 1) = d`\n
- *
- *   Using FlatIndex `[idx]`...\n
- *   `[idx = 0] = a`\n
- *   `[idx = 1] = b`\n
- *   `[idx = 2] = c`\n
- *   `[idx = 3] = d`\n
- *
- */
-
-template <typename Set1 = slam::Set<>, typename Set2 = slam::Set<>>
-class BivariateSet
-{
-public:
-  using FirstSetType = Set1;
-  using SecondSetType = Set2;
-
-  using PositionType = typename FirstSetType::PositionType;
-  using ElementType = typename FirstSetType::ElementType;
-  using NullSetType = NullSet<PositionType, ElementType>;
-
-  using OrderedSetType =
-    OrderedSet<PositionType,
-               ElementType,
-               policies::RuntimeSize<PositionType>,
-               policies::RuntimeOffset<PositionType>,
-               policies::StrideOne<PositionType>,
-               policies::STLVectorIndirection<PositionType, ElementType>>;
-
-  using RangeSetType = RangeSet<PositionType, ElementType>;
-
-public:
-  static const PositionType INVALID_POS = PositionType(-1);
-  static const NullSetType s_nullSet;
-
-public:
-  /**
-   * \brief Constructor taking pointers to the two sets that defines the range
-   *        of the indices of the BivariateSet.
-   *
-   * \param set1  Pointer to the first Set.
-   * \param set2  Pointer to the second Set.
-   */
-  BivariateSet(const Set1* set1 = policies::EmptySetTraits<Set1>::emptySet(),
-               const Set2* set2 = policies::EmptySetTraits<Set2>::emptySet())
-    : m_set1(set1)
-    , m_set2(set2)
-  { }
-
-  /**
-   * \brief Default virtual destructor
-   *
-   * \note BivariateSet does not own the two underlying sets
-   */
-  virtual ~BivariateSet() = default;
-
-  /**
-   * \brief Searches for the SparseIndex of the element given its DenseIndex.
-   * \detail If the element (i,j) is the k<sup>th</sup> non-zero in the row,
-   *         then `findElementIndex(i,j)` returns `k`. If `element (i,j)` does
-   *         not exist (such as the case of a zero in a sparse matrix), then
-   *         `INVALID_POS` is returned.
-   *
-   * \param pos1  The first set position.
-   * \param pos2  The second set position.
-   * \return  The DenseIndex of the given element, or INVALID_POS if such
-   *          element is missing from the set.
-   * \pre   0 <= pos1 <= set1.size() && 0 <= pos2 <= size2.size()
-   */
-  virtual PositionType findElementIndex(PositionType pos1,
-                                        PositionType pos2) const = 0;
-
-  /**
-   * \brief Search for the FlatIndex of the element given its DenseIndex.
-   *
-   * \param pos1  The first set position.
-   * \param pos2  The second set position.
-   *
-   * \return  The element's FlatIndex
-   * \pre   0 <= pos1 <= set1.size() && 0 <= pos2 <= size2.size()
-   */
-  virtual PositionType findElementFlatIndex(PositionType pos1,
-                                            PositionType pos2) const = 0;
-
-  /**
-   * \brief Searches for the first existing element given the row index (first
-   *        set position).
-   *
-   * \param pos1  The first set position.
-   *
-   * \return  The found element's FlatIndex.
-   * \pre   0 <= pos1 <= set1.size()
-   */
-  virtual PositionType findElementFlatIndex(PositionType pos1) const = 0;
-
-  /**
-<<<<<<< HEAD
-   * \brief Finds the range of indices o
-=======
-   * \brief Finds the range of indices of valid elements in the second set,
-   *        given the index of an element in the first set.
->>>>>>> 0cfc4d6c
-   * \param Position of the element in the first set
-   *
-   * \return A range set of the positions in the second set
-   */
-  virtual RangeSetType elementRangeSet(PositionType pos1) const = 0;
-  /**
-   * \brief Size of the BivariateSet, which is the number of non-zero entries
-   *        in the BivariateSet.
-   */
-  virtual PositionType size() const = 0;
-
-  /**
-   * \brief Number of elements of the BivariateSet whose first index is \a pos
-   *
-   * \pre  0 <= pos1 <= set1.size()
-   */
-  virtual PositionType size(PositionType pos1) const = 0;  //size of a row
-
-  /** \brief Size of the first set.   */
-  inline PositionType firstSetSize() const
-  {
-    return getSize<FirstSetType>(m_set1);
-  }
-  /** \brief Size of the second set.   */
-  inline PositionType secondSetSize() const
-  {
-    return getSize<SecondSetType>(m_set2);
-  }
-
-  /** \brief Returns pointer to the first set.   */
-  const FirstSetType* getFirstSet() const { return m_set1; }
-  /** \brief Returns pointer to the second set.   */
-  const SecondSetType* getSecondSet() const { return m_set2; }
-
-  /** \brief Returns the element at the given FlatIndex \a pos */
-  virtual ElementType at(PositionType pos) const = 0;
-
-  /**
-   * \brief A set of elements with the given first set index.
-   *
-   * \param s1  The first set index.
-   * \return  An OrderedSet containing the elements
-   * \pre  0 <= pos1 <= set1.size()
-   */
-  virtual const OrderedSetType getElements(PositionType s1) const = 0;
-
-  virtual bool isValid(bool verboseOutput = false) const;
-
-  virtual void verifyPosition(PositionType s1, PositionType s2) const = 0;
-
-private:
-  template <typename SetType>
-  typename std::enable_if<std::is_abstract<SetType>::value, PositionType>::type
-  getSize(const SetType* s) const
-  {
-    SLIC_ASSERT_MSG(s != nullptr, "nullptr in BivariateSet::getSize()");
-    return s->size();
-  }
-
-  template <typename SetType>
-  typename std::enable_if<!std::is_abstract<SetType>::value, PositionType>::type
-  getSize(const SetType* s) const
-  {
-    SLIC_ASSERT_MSG(s != nullptr, "nullptr in BivariateSet::getSize()");
-    return static_cast<SetType>(*s).size();
-  }
-
-protected:
-  const FirstSetType* m_set1;
-  const SecondSetType* m_set2;
-};
-
-template <typename Set1, typename Set2>
-const typename BivariateSet<Set1, Set2>::NullSetType BivariateSet<Set1, Set2>::s_nullSet;
-
-template <typename Set1, typename Set2>
-bool BivariateSet<Set1, Set2>::isValid(bool verboseOutput) const
-{
-  if(m_set1 == nullptr || m_set2 == nullptr)
-  {
-    if(verboseOutput)
-    {
-      SLIC_INFO("BivariateSet is not valid: "
-                << " Set pointers should not be null.");
-    }
-    return false;
-  }
-  return m_set1->isValid(verboseOutput) && m_set2->isValid(verboseOutput);
-}
-
-/**
- * \class NullBivariateSet
- *
- * \brief A Null BivariateSet class. Same as the NullSet for Set class.
- */
-template <typename SetType1 = slam::Set<>, typename SetType2 = slam::Set<>>
-class NullBivariateSet : public BivariateSet<SetType1, SetType2>
-{
-public:
-  using FirstSetType = SetType1;
-  using SecondSetType = SetType2;
-  using BSet = BivariateSet<FirstSetType, SecondSetType>;
-  using PositionType = typename BSet::PositionType;
-  using ElementType = typename BSet::ElementType;
-  using OrderedSetType = typename BSet::OrderedSetType;
-  using RangeSetType = typename BSet::RangeSetType;
-
-public:
-  NullBivariateSet() = default;
-
-  PositionType findElementIndex(PositionType pos1,
-                                PositionType pos2 = 0) const override
-  {
-    verifyPosition(pos1, pos2);
-    return PositionType();
-  }
-
-  PositionType findElementFlatIndex(PositionType s1, PositionType s2) const override
-  {
-    verifyPosition(s1, s2);
-    return PositionType();
-  }
-
-  PositionType findElementFlatIndex(PositionType s1) const override
-  {
-    return findElementFlatIndex(s1, 0);
-  }
-
-  RangeSetType elementRangeSet(PositionType) const override
-  {
-    return RangeSetType();
-  }
-
-  ElementType at(PositionType) const override { return PositionType(); }
-
-  PositionType size() const override { return PositionType(); }
-
-  PositionType size(PositionType) const override { return PositionType(); }
-
-  const OrderedSetType getElements(PositionType) const override
-  {
-    using OrderedSetBuilder = typename OrderedSetType::SetBuilder;
-    return OrderedSetBuilder();
-  }
-
-private:
-  void verifyPosition(PositionType AXOM_DEBUG_PARAM(pos1),
-                      PositionType AXOM_DEBUG_PARAM(pos2)) const override
-  {
-    SLIC_ASSERT_MSG(false,
-                    "Subscripting on NullSet is never valid."
-                      << "\n\tAttempted to access item at index " << pos1 << ","
-                      << pos2 << ".");
-  }
-};
-
-}  // end namespace slam
-}  // end namespace axom
-
-#endif  //  SLAM_BIVARIATE_SET_H_
+// Copyright (c) 2017-2022, Lawrence Livermore National Security, LLC and
+// other Axom Project Developers. See the top-level LICENSE file for details.
+//
+// SPDX-License-Identifier: (BSD-3-Clause)
+
+/**
+ * \file BivariateSet.hpp
+ *
+ * \brief Contains the class BivariateSet and NullBivariateSet
+ *
+ */
+
+#ifndef SLAM_BIVARIATE_SET_H_
+#define SLAM_BIVARIATE_SET_H_
+
+#include "axom/slic.hpp"
+
+#include "axom/slam/Set.hpp"
+#include "axom/slam/OrderedSet.hpp"
+#include "axom/slam/NullSet.hpp"
+#include "axom/slam/RangeSet.hpp"
+
+#include <cassert>
+#include <type_traits>
+
+namespace axom
+{
+namespace slam
+{
+/**
+ * \class BivariateSet
+ *
+ * \brief Abstract class that models a set whose elements are indexed by two
+ *        indices. Each element in a BivariateSet is equivalent to an ordered
+ *        pair containing a row and column index, similar to indexing in a
+ *        matrix.
+ *
+ * \detail BivariateSet models a subset of the Cartesian product of its two
+ *         sets. Elements of a BivariateSet can be represented as an ordered
+ *         pair of indices into the two sets.
+ *
+ *  For BivariateSets that do not model the entire Cartesian product, indices
+ *  can be relative to the element positions in the original sets (in which
+ *  case, we refer to them as a "DenseIndex"), or relative to the number of
+ *  encoded indices, in which case we refer to them as a "SparseIndex".
+ *  If we consider all the elements of a BivariateSet, we refer to this index
+ *  space as the "FlatIndex". \n
+ *
+ *  For example, a 2 x 4 sparse matrix below:
+ *     \code
+ *         0  1  2  3
+ *         _  _  _  _
+ *     0 | a     b
+ *     1 |    c     d
+ *     \endcode
+ *
+ *   Access the elements using DenseIndex `(i,j)` would be...\n
+ *   `(i = 0, j = 0) = a`\n
+ *   `(i = 0, j = 2) = b`\n
+ *   `(i = 1, j = 1) = c`\n
+ *   `(i = 1, j = 3) = d`\n
+ *
+ *   Using SparseIndex `(i,k)`...\n
+ *   `(i = 0, k = 0) = a`\n
+ *   `(i = 0, k = 1) = b`\n
+ *   `(i = 1, k = 0) = c`\n
+ *   `(i = 1, k = 1) = d`\n
+ *
+ *   Using FlatIndex `[idx]`...\n
+ *   `[idx = 0] = a`\n
+ *   `[idx = 1] = b`\n
+ *   `[idx = 2] = c`\n
+ *   `[idx = 3] = d`\n
+ *
+ */
+
+template <typename Set1 = slam::Set<>, typename Set2 = slam::Set<>>
+class BivariateSet
+{
+public:
+  using FirstSetType = Set1;
+  using SecondSetType = Set2;
+
+  using PositionType = typename FirstSetType::PositionType;
+  using ElementType = typename FirstSetType::ElementType;
+  using NullSetType = NullSet<PositionType, ElementType>;
+
+  using OrderedSetType =
+    OrderedSet<PositionType,
+               ElementType,
+               policies::RuntimeSize<PositionType>,
+               policies::RuntimeOffset<PositionType>,
+               policies::StrideOne<PositionType>,
+               policies::STLVectorIndirection<PositionType, ElementType>>;
+
+  using RangeSetType = RangeSet<PositionType, ElementType>;
+
+public:
+  static const PositionType INVALID_POS = PositionType(-1);
+  static const NullSetType s_nullSet;
+
+public:
+  /**
+   * \brief Constructor taking pointers to the two sets that defines the range
+   *        of the indices of the BivariateSet.
+   *
+   * \param set1  Pointer to the first Set.
+   * \param set2  Pointer to the second Set.
+   */
+  BivariateSet(const Set1* set1 = policies::EmptySetTraits<Set1>::emptySet(),
+               const Set2* set2 = policies::EmptySetTraits<Set2>::emptySet())
+    : m_set1(set1)
+    , m_set2(set2)
+  { }
+
+  /**
+   * \brief Default virtual destructor
+   *
+   * \note BivariateSet does not own the two underlying sets
+   */
+  virtual ~BivariateSet() = default;
+
+  /**
+   * \brief Searches for the SparseIndex of the element given its DenseIndex.
+   * \detail If the element (i,j) is the k<sup>th</sup> non-zero in the row,
+   *         then `findElementIndex(i,j)` returns `k`. If `element (i,j)` does
+   *         not exist (such as the case of a zero in a sparse matrix), then
+   *         `INVALID_POS` is returned.
+   *
+   * \param pos1  The first set position.
+   * \param pos2  The second set position.
+   * \return  The DenseIndex of the given element, or INVALID_POS if such
+   *          element is missing from the set.
+   * \pre   0 <= pos1 <= set1.size() && 0 <= pos2 <= size2.size()
+   */
+  virtual PositionType findElementIndex(PositionType pos1,
+                                        PositionType pos2) const = 0;
+
+  /**
+   * \brief Search for the FlatIndex of the element given its DenseIndex.
+   *
+   * \param pos1  The first set position.
+   * \param pos2  The second set position.
+   *
+   * \return  The element's FlatIndex
+   * \pre   0 <= pos1 <= set1.size() && 0 <= pos2 <= size2.size()
+   */
+  virtual PositionType findElementFlatIndex(PositionType pos1,
+                                            PositionType pos2) const = 0;
+
+  /**
+   * \brief Searches for the first existing element given the row index (first
+   *        set position).
+   *
+   * \param pos1  The first set position.
+   *
+   * \return  The found element's FlatIndex.
+   * \pre   0 <= pos1 <= set1.size()
+   */
+  virtual PositionType findElementFlatIndex(PositionType pos1) const = 0;
+
+  /**
+   * \brief Finds the range of indices of valid elements in the second set,
+   *        given the index of an element in the first set.
+   * \param Position of the element in the first set
+   *
+   * \return A range set of the positions in the second set
+   */
+  virtual RangeSetType elementRangeSet(PositionType pos1) const = 0;
+  /**
+   * \brief Size of the BivariateSet, which is the number of non-zero entries
+   *        in the BivariateSet.
+   */
+  virtual PositionType size() const = 0;
+
+  /**
+   * \brief Number of elements of the BivariateSet whose first index is \a pos
+   *
+   * \pre  0 <= pos1 <= set1.size()
+   */
+  virtual PositionType size(PositionType pos1) const = 0;  //size of a row
+
+  /** \brief Size of the first set.   */
+  inline PositionType firstSetSize() const
+  {
+    return getSize<FirstSetType>(m_set1);
+  }
+  /** \brief Size of the second set.   */
+  inline PositionType secondSetSize() const
+  {
+    return getSize<SecondSetType>(m_set2);
+  }
+
+  /** \brief Returns pointer to the first set.   */
+  const FirstSetType* getFirstSet() const { return m_set1; }
+  /** \brief Returns pointer to the second set.   */
+  const SecondSetType* getSecondSet() const { return m_set2; }
+
+  /** \brief Returns the element at the given FlatIndex \a pos */
+  virtual ElementType at(PositionType pos) const = 0;
+
+  /**
+   * \brief A set of elements with the given first set index.
+   *
+   * \param s1  The first set index.
+   * \return  An OrderedSet containing the elements
+   * \pre  0 <= pos1 <= set1.size()
+   */
+  virtual const OrderedSetType getElements(PositionType s1) const = 0;
+
+  virtual bool isValid(bool verboseOutput = false) const;
+
+  virtual void verifyPosition(PositionType s1, PositionType s2) const = 0;
+
+private:
+  template <typename SetType>
+  typename std::enable_if<std::is_abstract<SetType>::value, PositionType>::type
+  getSize(const SetType* s) const
+  {
+    SLIC_ASSERT_MSG(s != nullptr, "nullptr in BivariateSet::getSize()");
+    return s->size();
+  }
+
+  template <typename SetType>
+  typename std::enable_if<!std::is_abstract<SetType>::value, PositionType>::type
+  getSize(const SetType* s) const
+  {
+    SLIC_ASSERT_MSG(s != nullptr, "nullptr in BivariateSet::getSize()");
+    return static_cast<SetType>(*s).size();
+  }
+
+protected:
+  const FirstSetType* m_set1;
+  const SecondSetType* m_set2;
+};
+
+template <typename Set1, typename Set2>
+const typename BivariateSet<Set1, Set2>::NullSetType BivariateSet<Set1, Set2>::s_nullSet;
+
+template <typename Set1, typename Set2>
+bool BivariateSet<Set1, Set2>::isValid(bool verboseOutput) const
+{
+  if(m_set1 == nullptr || m_set2 == nullptr)
+  {
+    if(verboseOutput)
+    {
+      SLIC_INFO("BivariateSet is not valid: "
+                << " Set pointers should not be null.");
+    }
+    return false;
+  }
+  return m_set1->isValid(verboseOutput) && m_set2->isValid(verboseOutput);
+}
+
+/**
+ * \class NullBivariateSet
+ *
+ * \brief A Null BivariateSet class. Same as the NullSet for Set class.
+ */
+template <typename SetType1 = slam::Set<>, typename SetType2 = slam::Set<>>
+class NullBivariateSet : public BivariateSet<SetType1, SetType2>
+{
+public:
+  using FirstSetType = SetType1;
+  using SecondSetType = SetType2;
+  using BSet = BivariateSet<FirstSetType, SecondSetType>;
+  using PositionType = typename BSet::PositionType;
+  using ElementType = typename BSet::ElementType;
+  using OrderedSetType = typename BSet::OrderedSetType;
+  using RangeSetType = typename BSet::RangeSetType;
+
+public:
+  NullBivariateSet() = default;
+
+  PositionType findElementIndex(PositionType pos1,
+                                PositionType pos2 = 0) const override
+  {
+    verifyPosition(pos1, pos2);
+    return PositionType();
+  }
+
+  PositionType findElementFlatIndex(PositionType s1, PositionType s2) const override
+  {
+    verifyPosition(s1, s2);
+    return PositionType();
+  }
+
+  PositionType findElementFlatIndex(PositionType s1) const override
+  {
+    return findElementFlatIndex(s1, 0);
+  }
+
+  RangeSetType elementRangeSet(PositionType) const override
+  {
+    return RangeSetType();
+  }
+
+  ElementType at(PositionType) const override { return PositionType(); }
+
+  PositionType size() const override { return PositionType(); }
+
+  PositionType size(PositionType) const override { return PositionType(); }
+
+  const OrderedSetType getElements(PositionType) const override
+  {
+    using OrderedSetBuilder = typename OrderedSetType::SetBuilder;
+    return OrderedSetBuilder();
+  }
+
+private:
+  void verifyPosition(PositionType AXOM_DEBUG_PARAM(pos1),
+                      PositionType AXOM_DEBUG_PARAM(pos2)) const override
+  {
+    SLIC_ASSERT_MSG(false,
+                    "Subscripting on NullSet is never valid."
+                      << "\n\tAttempted to access item at index " << pos1 << ","
+                      << pos2 << ".");
+  }
+};
+
+}  // end namespace slam
+}  // end namespace axom
+
+#endif  //  SLAM_BIVARIATE_SET_H_