// Copyright (c) 2017-2021, Lawrence Livermore National Security, LLC and
// other Axom Project Developers. See the top-level COPYRIGHT file for details.
//
// SPDX-License-Identifier: (BSD-3-Clause)

/*!
 *******************************************************************************
 * \file SphinxWriter.cpp
 *
 * \brief This file contains the class implementation of the SphinxWriter.
 *******************************************************************************
 */

#include "axom/inlet/SphinxWriter.hpp"

#include <iostream>

#include "axom/slic.hpp"
#include "axom/inlet/Table.hpp"

namespace axom
{
namespace inlet
{
<<<<<<< HEAD
SphinxWriter::SphinxWriter(const std::string& fileName, bool outputProvidedValues)
  : m_fieldColLabels({"Field Name",
                      "Description",
                      "Default Value",
                      "Range/Valid Values",
                      "Required"})
  , m_functionColLabels(
      {"Function Name", "Description", "Signature", "Required"})
{
  m_fileName = fileName;

  if(outputProvidedValues)
  {
    // The value provided by the user in the input file
    m_fieldColLabels.push_back("Value");
  }

=======
SphinxWriter::SphinxWriter(const std::string& fileName)
  : m_colLabels({"Field Name",
                 "Description",
                 "Default Value",
                 "Range/Valid Values",
                 "Required"})
{
  m_fileName = fileName;

>>>>>>> fc72ff09
  m_oss << ".. |uncheck|    unicode:: U+2610 .. UNCHECKED BOX\n";
  m_oss << ".. |check|      unicode:: U+2611 .. CHECKED BOX\n\n";
  writeTitle("Input file Options");
}

void SphinxWriter::documentTable(const Table& table)
{
  const auto sidreGroup = table.sidreGroup();
  const std::string pathName = sidreGroup->getPathName();
  std::string tableName = sidreGroup->getName();
  bool isSelectedElement = false;

  // Replace the "implementation-defined" name with something a bit more readable
  if(isContainerGroup(tableName))
  {
    tableName = "Container contents:";
  }

  // Avoid duplicating schema tables by selecting a single element to display
  // By keeping track of these selections, this logic extends to subtrees
  for(const auto& selection : m_selectedElements)
  {
    std::string selectedElement =
      appendPrefix(selection.first, detail::CONTAINER_GROUP_NAME);
    selectedElement = appendPrefix(selectedElement, selection.second);
    // If we *are* part of an array/dict for which an element is selected,
    // but we *are not* the selected element, bail out
    if((pathName.find(selection.first) != std::string::npos) &&
       (pathName.find(selectedElement) == std::string::npos))
    {
      return;
    }
  }

  // If we've gotten to this point and are an element of an array/dict,
  // mark it as the selected element
  if(isContainerElement(*sidreGroup))
  {
    // The container that this Table is a part of
    const std::string containerName =
      sidreGroup->getParent()->getParent()->getPathName();
    m_selectedElements.push_back({containerName, tableName});
    isSelectedElement = true;
  }

  m_inletTablePathNames.push_back(pathName);
  auto& currTable =
    m_rstTables
      .emplace(pathName, TableData {m_fieldColLabels, m_functionColLabels})
      .first->second;
  currTable.tableName = tableName;
  currTable.isSelectedElement = isSelectedElement;
  if(tableName != "" && sidreGroup->hasView("description"))
  {
    currTable.description = sidreGroup->getView("description")->getString();
  }

  for(const auto& field_entry : table.getChildFields())
  {
    extractFieldMetadata(field_entry.second->sidreGroup(), currTable);
  }

  for(const auto& function_entry : table.getChildFunctions())
  {
    extractFunctionMetadata(function_entry.second->sidreGroup(), currTable);
  }
}

void SphinxWriter::finalize()
{
  writeAllTables();
  m_outFile.open(m_fileName);
  m_outFile << m_oss.str();
  m_outFile.close();
}

void SphinxWriter::writeTitle(const std::string& title)
{
  if(title != "")
  {
    std::string equals = std::string(title.length(), '=');
    m_oss << equals << "\n" << title << "\n" << equals << "\n";
  }
}

void SphinxWriter::writeSubtitle(const std::string& sub)
{
  if(sub != "")
  {
    std::string dashes = std::string(sub.length(), '-');
    m_oss << "\n" << dashes << "\n" << sub << "\n" << dashes << "\n\n";
  }
}

void SphinxWriter::writeTable(const std::string& title,
                              const std::vector<std::vector<std::string>>& rstTable)
{
  SLIC_WARNING_IF(
    rstTable.size() <= 1,
    "[Inlet] Vector for corresponding rst table must be nonempty");
  std::string result = ".. list-table:: " + title;
  std::string widths = ":widths:";
  // This would be easier with an iterator adaptor like back_inserter but for
  // concatenation
  for(std::size_t i = 0u; i < rstTable.front().size(); i++)
  {
    widths += " 25";
  }
  result += "\n   " + widths + "\n";
  result += "   :header-rows: 1\n   :stub-columns: 1\n\n";
  for(unsigned int i = 0; i < rstTable.size(); ++i)
  {
    result += "   * - ";
    for(unsigned int j = 0; j < rstTable[i].size(); ++j)
    {
      if(j != 0)
      {
        result += "     - ";
      }
      result += rstTable[i][j] + "\n";
    }
  }
  m_oss << result;
}

void SphinxWriter::writeAllTables()
{
  for(std::string& pathName : m_inletTablePathNames)
  {
    auto& currTable = m_rstTables.at(pathName);
    // If we're displaying a selected element, the title and description
    // will already have been printed
    if(currTable.isSelectedElement)
    {
      m_oss << "The input schema defines an array of this table.\n";
      m_oss << "For brevity, only one instance is displayed here.\n\n";
    }
    else
    {
      writeSubtitle(currTable.tableName);
      if(currTable.description != "")
      {
        m_oss << "Description: " << currTable.description << "\n\n";
      }
    }
    if(currTable.fieldTable.size() > 1)
    {
      writeTable("Fields", currTable.fieldTable);
    }
    if(currTable.functionTable.size() > 1)
    {
      writeTable("Functions", currTable.functionTable);
    }
  }
}

std::string SphinxWriter::getValueAsString(const axom::sidre::View* view)
{
  axom::sidre::TypeID type = view->getTypeID();
  if(type == axom::sidre::TypeID::INT8_ID)
  {
    int8 val = view->getData();
    return val ? "True" : "False";
  }
  else if(type == axom::sidre::TypeID::INT_ID)
  {
    int val = view->getData();
    return std::to_string(val);
  }
  else if(type == axom::sidre::TypeID::DOUBLE_ID)
  {
    double val = view->getData();
    return std::to_string(val);
  }
  return view->getString();
}

std::string SphinxWriter::getRangeAsString(const axom::sidre::View* view)
{
  std::ostringstream oss;
  oss.precision(3);
  oss << std::scientific;

  axom::sidre::TypeID type = view->getTypeID();
  if(type == axom::sidre::INT_ID)
  {
    const int* range = view->getData();
    oss << range[0] << " to " << range[1];
  }
  else
  {
    const double* range = view->getData();
    oss << range[0] << " to " << range[1];
  }
  return oss.str();
}

std::string SphinxWriter::getValidValuesAsString(const axom::sidre::View* view)
{
  const int* range = view->getData();
  size_t size = view->getBuffer()->getNumElements();
  std::string result = "";
  for(size_t i = 0; i < size; ++i)
  {
    if(i == size - 1)
    {
      result += std::to_string(range[i]);
    }
    else
    {
      result += std::to_string(range[i]) + ", ";
    }
  }
  return result;
}

std::string SphinxWriter::getValidStringValues(const axom::sidre::Group* sidreGroup)
{
  auto idx = sidreGroup->getFirstValidViewIndex();
  std::string validValues = "";
  while(axom::sidre::indexIsValid(idx))
  {
    validValues += std::string(sidreGroup->getView(idx)->getString());
    idx = sidreGroup->getNextValidViewIndex(idx);
    if(axom::sidre::indexIsValid(idx))
    {
      validValues += ", ";
    }
  }
  return validValues;
}

<<<<<<< HEAD
void SphinxWriter::extractFieldMetadata(const axom::sidre::Group* sidreGroup,
                                        TableData& currentTable)
=======
void SphinxWriter::extractFieldMetadata(const axom::sidre::Group* sidreGroup)
>>>>>>> fc72ff09
{
  std::vector<std::string> fieldAttributes(m_fieldColLabels.size());

  fieldAttributes[0] = sidreGroup->getName();

  if(sidreGroup->hasView("description"))
  {
    fieldAttributes[1] =
      std::string(sidreGroup->getView("description")->getString());
  }

  if(sidreGroup->hasView("defaultValue"))
  {
    fieldAttributes[2] = getValueAsString(sidreGroup->getView("defaultValue"));
  }

  if(sidreGroup->hasView("range"))
  {
    fieldAttributes[3] = getRangeAsString(sidreGroup->getView("range"));
  }
  else if(sidreGroup->hasView("validValues"))
  {
    fieldAttributes[3] =
      getValidValuesAsString(sidreGroup->getView("validValues"));
  }
  else if(sidreGroup->hasGroup("validStringValues"))
  {
    fieldAttributes[3] =
      getValidStringValues(sidreGroup->getGroup("validStringValues"));
  }

  if(sidreGroup->hasView("required"))
  {
    int8 required = sidreGroup->getView("required")->getData();
    fieldAttributes[4] = required ? "|check|" : "|uncheck|";
  }
  else
  {
    fieldAttributes[4] = "|uncheck|";
  }

<<<<<<< HEAD
  // FIXME: Better to use an associative container here if the column header
  // set is variable?
  const auto& labels = currentTable.fieldTable.front();
  auto iter = std::find(labels.begin(), labels.end(), "Value");
  if(iter != labels.end())
  {
    const auto pos = std::distance(labels.begin(), iter);
    if(sidreGroup->hasView("value"))
    {
      fieldAttributes[pos] = getValueAsString(sidreGroup->getView("value"));
    }
    else
    {
      // Could also just leave it blank here?
      fieldAttributes[pos] = "N/A";
    }
  }

  currentTable.fieldTable.push_back(fieldAttributes);
}

std::string SphinxWriter::getSignatureAsString(const axom::sidre::Group* sidreGroup)
{
  const std::string retType = sidreGroup->getView("return_type")->getString();

  const sidre::Group* argsGroup = sidreGroup->getGroup("function_arguments");
  std::string argTypes;
  auto idx = argsGroup->getFirstValidViewIndex();
  while(axom::sidre::indexIsValid(idx))
  {
    argTypes += std::string(argsGroup->getView(idx)->getString());
    idx = argsGroup->getNextValidViewIndex(idx);
    if(axom::sidre::indexIsValid(idx))
    {
      argTypes += ", ";
    }
  }

  return fmt::format("{0}({1})", retType, argTypes);
}

void SphinxWriter::extractFunctionMetadata(const axom::sidre::Group* sidreGroup,
                                           TableData& currentTable)
{
  std::vector<std::string> functionAttributes(m_functionColLabels.size());

  functionAttributes[0] = sidreGroup->getName();

  if(sidreGroup->hasView("description"))
  {
    functionAttributes[1] =
      std::string(sidreGroup->getView("description")->getString());
  }

  functionAttributes[2] = getSignatureAsString(sidreGroup);

  if(sidreGroup->hasView("required"))
  {
    int8 required = sidreGroup->getView("required")->getData();
    functionAttributes[3] = required ? "|check|" : "|uncheck|";
  }
  else
  {
    functionAttributes[3] = "|uncheck|";
  }

  currentTable.functionTable.push_back(functionAttributes);
=======
  currentTable.rstTable.push_back(fieldAttributes);
>>>>>>> fc72ff09
}

}  // namespace inlet
}  // namespace axom
<|MERGE_RESOLUTION|>--- conflicted
+++ resolved
@@ -1,407 +1,362 @@
-// Copyright (c) 2017-2021, Lawrence Livermore National Security, LLC and
-// other Axom Project Developers. See the top-level COPYRIGHT file for details.
-//
-// SPDX-License-Identifier: (BSD-3-Clause)
-
-/*!
- *******************************************************************************
- * \file SphinxWriter.cpp
- *
- * \brief This file contains the class implementation of the SphinxWriter.
- *******************************************************************************
- */
-
-#include "axom/inlet/SphinxWriter.hpp"
-
-#include <iostream>
-
-#include "axom/slic.hpp"
-#include "axom/inlet/Table.hpp"
-
-namespace axom
-{
-namespace inlet
-{
-<<<<<<< HEAD
-SphinxWriter::SphinxWriter(const std::string& fileName, bool outputProvidedValues)
-  : m_fieldColLabels({"Field Name",
-                      "Description",
-                      "Default Value",
-                      "Range/Valid Values",
-                      "Required"})
-  , m_functionColLabels(
-      {"Function Name", "Description", "Signature", "Required"})
-{
-  m_fileName = fileName;
-
-  if(outputProvidedValues)
-  {
-    // The value provided by the user in the input file
-    m_fieldColLabels.push_back("Value");
-  }
-
-=======
-SphinxWriter::SphinxWriter(const std::string& fileName)
-  : m_colLabels({"Field Name",
-                 "Description",
-                 "Default Value",
-                 "Range/Valid Values",
-                 "Required"})
-{
-  m_fileName = fileName;
-
->>>>>>> fc72ff09
-  m_oss << ".. |uncheck|    unicode:: U+2610 .. UNCHECKED BOX\n";
-  m_oss << ".. |check|      unicode:: U+2611 .. CHECKED BOX\n\n";
-  writeTitle("Input file Options");
-}
-
-void SphinxWriter::documentTable(const Table& table)
-{
-  const auto sidreGroup = table.sidreGroup();
-  const std::string pathName = sidreGroup->getPathName();
-  std::string tableName = sidreGroup->getName();
-  bool isSelectedElement = false;
-
-  // Replace the "implementation-defined" name with something a bit more readable
-  if(isContainerGroup(tableName))
-  {
-    tableName = "Container contents:";
-  }
-
-  // Avoid duplicating schema tables by selecting a single element to display
-  // By keeping track of these selections, this logic extends to subtrees
-  for(const auto& selection : m_selectedElements)
-  {
-    std::string selectedElement =
-      appendPrefix(selection.first, detail::CONTAINER_GROUP_NAME);
-    selectedElement = appendPrefix(selectedElement, selection.second);
-    // If we *are* part of an array/dict for which an element is selected,
-    // but we *are not* the selected element, bail out
-    if((pathName.find(selection.first) != std::string::npos) &&
-       (pathName.find(selectedElement) == std::string::npos))
-    {
-      return;
-    }
-  }
-
-  // If we've gotten to this point and are an element of an array/dict,
-  // mark it as the selected element
-  if(isContainerElement(*sidreGroup))
-  {
-    // The container that this Table is a part of
-    const std::string containerName =
-      sidreGroup->getParent()->getParent()->getPathName();
-    m_selectedElements.push_back({containerName, tableName});
-    isSelectedElement = true;
-  }
-
-  m_inletTablePathNames.push_back(pathName);
-  auto& currTable =
-    m_rstTables
-      .emplace(pathName, TableData {m_fieldColLabels, m_functionColLabels})
-      .first->second;
-  currTable.tableName = tableName;
-  currTable.isSelectedElement = isSelectedElement;
-  if(tableName != "" && sidreGroup->hasView("description"))
-  {
-    currTable.description = sidreGroup->getView("description")->getString();
-  }
-
-  for(const auto& field_entry : table.getChildFields())
-  {
-    extractFieldMetadata(field_entry.second->sidreGroup(), currTable);
-  }
-
-  for(const auto& function_entry : table.getChildFunctions())
-  {
-    extractFunctionMetadata(function_entry.second->sidreGroup(), currTable);
-  }
-}
-
-void SphinxWriter::finalize()
-{
-  writeAllTables();
-  m_outFile.open(m_fileName);
-  m_outFile << m_oss.str();
-  m_outFile.close();
-}
-
-void SphinxWriter::writeTitle(const std::string& title)
-{
-  if(title != "")
-  {
-    std::string equals = std::string(title.length(), '=');
-    m_oss << equals << "\n" << title << "\n" << equals << "\n";
-  }
-}
-
-void SphinxWriter::writeSubtitle(const std::string& sub)
-{
-  if(sub != "")
-  {
-    std::string dashes = std::string(sub.length(), '-');
-    m_oss << "\n" << dashes << "\n" << sub << "\n" << dashes << "\n\n";
-  }
-}
-
-void SphinxWriter::writeTable(const std::string& title,
-                              const std::vector<std::vector<std::string>>& rstTable)
-{
-  SLIC_WARNING_IF(
-    rstTable.size() <= 1,
-    "[Inlet] Vector for corresponding rst table must be nonempty");
-  std::string result = ".. list-table:: " + title;
-  std::string widths = ":widths:";
-  // This would be easier with an iterator adaptor like back_inserter but for
-  // concatenation
-  for(std::size_t i = 0u; i < rstTable.front().size(); i++)
-  {
-    widths += " 25";
-  }
-  result += "\n   " + widths + "\n";
-  result += "   :header-rows: 1\n   :stub-columns: 1\n\n";
-  for(unsigned int i = 0; i < rstTable.size(); ++i)
-  {
-    result += "   * - ";
-    for(unsigned int j = 0; j < rstTable[i].size(); ++j)
-    {
-      if(j != 0)
-      {
-        result += "     - ";
-      }
-      result += rstTable[i][j] + "\n";
-    }
-  }
-  m_oss << result;
-}
-
-void SphinxWriter::writeAllTables()
-{
-  for(std::string& pathName : m_inletTablePathNames)
-  {
-    auto& currTable = m_rstTables.at(pathName);
-    // If we're displaying a selected element, the title and description
-    // will already have been printed
-    if(currTable.isSelectedElement)
-    {
-      m_oss << "The input schema defines an array of this table.\n";
-      m_oss << "For brevity, only one instance is displayed here.\n\n";
-    }
-    else
-    {
-      writeSubtitle(currTable.tableName);
-      if(currTable.description != "")
-      {
-        m_oss << "Description: " << currTable.description << "\n\n";
-      }
-    }
-    if(currTable.fieldTable.size() > 1)
-    {
-      writeTable("Fields", currTable.fieldTable);
-    }
-    if(currTable.functionTable.size() > 1)
-    {
-      writeTable("Functions", currTable.functionTable);
-    }
-  }
-}
-
-std::string SphinxWriter::getValueAsString(const axom::sidre::View* view)
-{
-  axom::sidre::TypeID type = view->getTypeID();
-  if(type == axom::sidre::TypeID::INT8_ID)
-  {
-    int8 val = view->getData();
-    return val ? "True" : "False";
-  }
-  else if(type == axom::sidre::TypeID::INT_ID)
-  {
-    int val = view->getData();
-    return std::to_string(val);
-  }
-  else if(type == axom::sidre::TypeID::DOUBLE_ID)
-  {
-    double val = view->getData();
-    return std::to_string(val);
-  }
-  return view->getString();
-}
-
-std::string SphinxWriter::getRangeAsString(const axom::sidre::View* view)
-{
-  std::ostringstream oss;
-  oss.precision(3);
-  oss << std::scientific;
-
-  axom::sidre::TypeID type = view->getTypeID();
-  if(type == axom::sidre::INT_ID)
-  {
-    const int* range = view->getData();
-    oss << range[0] << " to " << range[1];
-  }
-  else
-  {
-    const double* range = view->getData();
-    oss << range[0] << " to " << range[1];
-  }
-  return oss.str();
-}
-
-std::string SphinxWriter::getValidValuesAsString(const axom::sidre::View* view)
-{
-  const int* range = view->getData();
-  size_t size = view->getBuffer()->getNumElements();
-  std::string result = "";
-  for(size_t i = 0; i < size; ++i)
-  {
-    if(i == size - 1)
-    {
-      result += std::to_string(range[i]);
-    }
-    else
-    {
-      result += std::to_string(range[i]) + ", ";
-    }
-  }
-  return result;
-}
-
-std::string SphinxWriter::getValidStringValues(const axom::sidre::Group* sidreGroup)
-{
-  auto idx = sidreGroup->getFirstValidViewIndex();
-  std::string validValues = "";
-  while(axom::sidre::indexIsValid(idx))
-  {
-    validValues += std::string(sidreGroup->getView(idx)->getString());
-    idx = sidreGroup->getNextValidViewIndex(idx);
-    if(axom::sidre::indexIsValid(idx))
-    {
-      validValues += ", ";
-    }
-  }
-  return validValues;
-}
-
-<<<<<<< HEAD
-void SphinxWriter::extractFieldMetadata(const axom::sidre::Group* sidreGroup,
-                                        TableData& currentTable)
-=======
-void SphinxWriter::extractFieldMetadata(const axom::sidre::Group* sidreGroup)
->>>>>>> fc72ff09
-{
-  std::vector<std::string> fieldAttributes(m_fieldColLabels.size());
-
-  fieldAttributes[0] = sidreGroup->getName();
-
-  if(sidreGroup->hasView("description"))
-  {
-    fieldAttributes[1] =
-      std::string(sidreGroup->getView("description")->getString());
-  }
-
-  if(sidreGroup->hasView("defaultValue"))
-  {
-    fieldAttributes[2] = getValueAsString(sidreGroup->getView("defaultValue"));
-  }
-
-  if(sidreGroup->hasView("range"))
-  {
-    fieldAttributes[3] = getRangeAsString(sidreGroup->getView("range"));
-  }
-  else if(sidreGroup->hasView("validValues"))
-  {
-    fieldAttributes[3] =
-      getValidValuesAsString(sidreGroup->getView("validValues"));
-  }
-  else if(sidreGroup->hasGroup("validStringValues"))
-  {
-    fieldAttributes[3] =
-      getValidStringValues(sidreGroup->getGroup("validStringValues"));
-  }
-
-  if(sidreGroup->hasView("required"))
-  {
-    int8 required = sidreGroup->getView("required")->getData();
-    fieldAttributes[4] = required ? "|check|" : "|uncheck|";
-  }
-  else
-  {
-    fieldAttributes[4] = "|uncheck|";
-  }
-
-<<<<<<< HEAD
-  // FIXME: Better to use an associative container here if the column header
-  // set is variable?
-  const auto& labels = currentTable.fieldTable.front();
-  auto iter = std::find(labels.begin(), labels.end(), "Value");
-  if(iter != labels.end())
-  {
-    const auto pos = std::distance(labels.begin(), iter);
-    if(sidreGroup->hasView("value"))
-    {
-      fieldAttributes[pos] = getValueAsString(sidreGroup->getView("value"));
-    }
-    else
-    {
-      // Could also just leave it blank here?
-      fieldAttributes[pos] = "N/A";
-    }
-  }
-
-  currentTable.fieldTable.push_back(fieldAttributes);
-}
-
-std::string SphinxWriter::getSignatureAsString(const axom::sidre::Group* sidreGroup)
-{
-  const std::string retType = sidreGroup->getView("return_type")->getString();
-
-  const sidre::Group* argsGroup = sidreGroup->getGroup("function_arguments");
-  std::string argTypes;
-  auto idx = argsGroup->getFirstValidViewIndex();
-  while(axom::sidre::indexIsValid(idx))
-  {
-    argTypes += std::string(argsGroup->getView(idx)->getString());
-    idx = argsGroup->getNextValidViewIndex(idx);
-    if(axom::sidre::indexIsValid(idx))
-    {
-      argTypes += ", ";
-    }
-  }
-
-  return fmt::format("{0}({1})", retType, argTypes);
-}
-
-void SphinxWriter::extractFunctionMetadata(const axom::sidre::Group* sidreGroup,
-                                           TableData& currentTable)
-{
-  std::vector<std::string> functionAttributes(m_functionColLabels.size());
-
-  functionAttributes[0] = sidreGroup->getName();
-
-  if(sidreGroup->hasView("description"))
-  {
-    functionAttributes[1] =
-      std::string(sidreGroup->getView("description")->getString());
-  }
-
-  functionAttributes[2] = getSignatureAsString(sidreGroup);
-
-  if(sidreGroup->hasView("required"))
-  {
-    int8 required = sidreGroup->getView("required")->getData();
-    functionAttributes[3] = required ? "|check|" : "|uncheck|";
-  }
-  else
-  {
-    functionAttributes[3] = "|uncheck|";
-  }
-
-  currentTable.functionTable.push_back(functionAttributes);
-=======
-  currentTable.rstTable.push_back(fieldAttributes);
->>>>>>> fc72ff09
-}
-
-}  // namespace inlet
-}  // namespace axom
+// Copyright (c) 2017-2021, Lawrence Livermore National Security, LLC and
+// other Axom Project Developers. See the top-level COPYRIGHT file for details.
+//
+// SPDX-License-Identifier: (BSD-3-Clause)
+
+/*!
+ *******************************************************************************
+ * \file SphinxWriter.cpp
+ *
+ * \brief This file contains the class implementation of the SphinxWriter.
+ *******************************************************************************
+ */
+
+#include "axom/inlet/SphinxWriter.hpp"
+
+#include <iostream>
+
+#include "axom/slic.hpp"
+#include "axom/inlet/Table.hpp"
+
+namespace axom
+{
+namespace inlet
+{
+SphinxWriter::SphinxWriter(const std::string& fileName)
+  : m_fieldColLabels({"Field Name",
+                      "Description",
+                      "Default Value",
+                      "Range/Valid Values",
+                      "Required"})
+  , m_functionColLabels(
+      {"Function Name", "Description", "Signature", "Required"})
+{
+  m_fileName = fileName;
+  m_oss << ".. |uncheck|    unicode:: U+2610 .. UNCHECKED BOX\n";
+  m_oss << ".. |check|      unicode:: U+2611 .. CHECKED BOX\n\n";
+  writeTitle("Input file Options");
+}
+
+void SphinxWriter::documentTable(const Table& table)
+{
+  const auto sidreGroup = table.sidreGroup();
+  const std::string pathName = sidreGroup->getPathName();
+  std::string tableName = sidreGroup->getName();
+  bool isSelectedElement = false;
+
+  // Replace the "implementation-defined" name with something a bit more readable
+  if(isContainerGroup(tableName))
+  {
+    tableName = "Container contents:";
+  }
+
+  // Avoid duplicating schema tables by selecting a single element to display
+  // By keeping track of these selections, this logic extends to subtrees
+  for(const auto& selection : m_selectedElements)
+  {
+    std::string selectedElement =
+      appendPrefix(selection.first, detail::CONTAINER_GROUP_NAME);
+    selectedElement = appendPrefix(selectedElement, selection.second);
+    // If we *are* part of an array/dict for which an element is selected,
+    // but we *are not* the selected element, bail out
+    if((pathName.find(selection.first) != std::string::npos) &&
+       (pathName.find(selectedElement) == std::string::npos))
+    {
+      return;
+    }
+  }
+
+  // If we've gotten to this point and are an element of an array/dict,
+  // mark it as the selected element
+  if(isContainerElement(*sidreGroup))
+  {
+    // The container that this Table is a part of
+    const std::string containerName =
+      sidreGroup->getParent()->getParent()->getPathName();
+    m_selectedElements.push_back({containerName, tableName});
+    isSelectedElement = true;
+  }
+
+  m_inletTablePathNames.push_back(pathName);
+  auto& currTable =
+    m_rstTables
+      .emplace(pathName, TableData {m_fieldColLabels, m_functionColLabels})
+      .first->second;
+  currTable.tableName = tableName;
+  currTable.isSelectedElement = isSelectedElement;
+  if(tableName != "" && sidreGroup->hasView("description"))
+  {
+    currTable.description = sidreGroup->getView("description")->getString();
+  }
+
+  for(const auto& field_entry : table.getChildFields())
+  {
+    extractFieldMetadata(field_entry.second->sidreGroup(), currTable);
+  }
+
+  for(const auto& function_entry : table.getChildFunctions())
+  {
+    extractFunctionMetadata(function_entry.second->sidreGroup(), currTable);
+  }
+}
+
+void SphinxWriter::finalize()
+{
+  writeAllTables();
+  m_outFile.open(m_fileName);
+  m_outFile << m_oss.str();
+  m_outFile.close();
+}
+
+void SphinxWriter::writeTitle(const std::string& title)
+{
+  if(title != "")
+  {
+    std::string equals = std::string(title.length(), '=');
+    m_oss << equals << "\n" << title << "\n" << equals << "\n";
+  }
+}
+
+void SphinxWriter::writeSubtitle(const std::string& sub)
+{
+  if(sub != "")
+  {
+    std::string dashes = std::string(sub.length(), '-');
+    m_oss << "\n" << dashes << "\n" << sub << "\n" << dashes << "\n\n";
+  }
+}
+
+void SphinxWriter::writeTable(const std::string& title,
+                              const std::vector<std::vector<std::string>>& rstTable)
+{
+  SLIC_WARNING_IF(
+    rstTable.size() <= 1,
+    "[Inlet] Vector for corresponding rst table must be nonempty");
+  std::string result = ".. list-table:: " + title;
+  std::string widths = ":widths:";
+  // This would be easier with an iterator adaptor like back_inserter but for
+  // concatenation
+  for(std::size_t i = 0u; i < rstTable.front().size(); i++)
+  {
+    widths += " 25";
+  }
+  result += "\n   " + widths + "\n";
+  result += "   :header-rows: 1\n   :stub-columns: 1\n\n";
+  for(unsigned int i = 0; i < rstTable.size(); ++i)
+  {
+    result += "   * - ";
+    for(unsigned int j = 0; j < rstTable[i].size(); ++j)
+    {
+      if(j != 0)
+      {
+        result += "     - ";
+      }
+      result += rstTable[i][j] + "\n";
+    }
+  }
+  m_oss << result;
+}
+
+void SphinxWriter::writeAllTables()
+{
+  for(std::string& pathName : m_inletTablePathNames)
+  {
+    auto& currTable = m_rstTables.at(pathName);
+    // If we're displaying a selected element, the title and description
+    // will already have been printed
+    if(currTable.isSelectedElement)
+    {
+      m_oss << "The input schema defines an array of this table.\n";
+      m_oss << "For brevity, only one instance is displayed here.\n\n";
+    }
+    else
+    {
+      writeSubtitle(currTable.tableName);
+      if(currTable.description != "")
+      {
+        m_oss << "Description: " << currTable.description << "\n\n";
+      }
+    }
+    if(currTable.fieldTable.size() > 1)
+    {
+      writeTable("Fields", currTable.fieldTable);
+    }
+    if(currTable.functionTable.size() > 1)
+    {
+      writeTable("Functions", currTable.functionTable);
+    }
+  }
+}
+
+std::string SphinxWriter::getValueAsString(const axom::sidre::View* view)
+{
+  axom::sidre::TypeID type = view->getTypeID();
+  if(type == axom::sidre::TypeID::INT8_ID)
+  {
+    int8 val = view->getData();
+    return val ? "True" : "False";
+  }
+  else if(type == axom::sidre::TypeID::INT_ID)
+  {
+    int val = view->getData();
+    return std::to_string(val);
+  }
+  else if(type == axom::sidre::TypeID::DOUBLE_ID)
+  {
+    double val = view->getData();
+    return std::to_string(val);
+  }
+  return view->getString();
+}
+
+std::string SphinxWriter::getRangeAsString(const axom::sidre::View* view)
+{
+  std::ostringstream oss;
+  oss.precision(3);
+  oss << std::scientific;
+
+  axom::sidre::TypeID type = view->getTypeID();
+  if(type == axom::sidre::INT_ID)
+  {
+    const int* range = view->getData();
+    oss << range[0] << " to " << range[1];
+  }
+  else
+  {
+    const double* range = view->getData();
+    oss << range[0] << " to " << range[1];
+  }
+  return oss.str();
+}
+
+std::string SphinxWriter::getValidValuesAsString(const axom::sidre::View* view)
+{
+  const int* range = view->getData();
+  size_t size = view->getBuffer()->getNumElements();
+  std::string result = "";
+  for(size_t i = 0; i < size; ++i)
+  {
+    if(i == size - 1)
+    {
+      result += std::to_string(range[i]);
+    }
+    else
+    {
+      result += std::to_string(range[i]) + ", ";
+    }
+  }
+  return result;
+}
+
+std::string SphinxWriter::getValidStringValues(const axom::sidre::Group* sidreGroup)
+{
+  auto idx = sidreGroup->getFirstValidViewIndex();
+  std::string validValues = "";
+  while(axom::sidre::indexIsValid(idx))
+  {
+    validValues += std::string(sidreGroup->getView(idx)->getString());
+    idx = sidreGroup->getNextValidViewIndex(idx);
+    if(axom::sidre::indexIsValid(idx))
+    {
+      validValues += ", ";
+    }
+  }
+  return validValues;
+}
+
+void SphinxWriter::extractFieldMetadata(const axom::sidre::Group* sidreGroup,
+                                        TableData& currentTable)
+{
+  std::vector<std::string> fieldAttributes(m_fieldColLabels.size());
+
+  fieldAttributes[0] = sidreGroup->getName();
+
+  if(sidreGroup->hasView("description"))
+  {
+    fieldAttributes[1] =
+      std::string(sidreGroup->getView("description")->getString());
+  }
+
+  if(sidreGroup->hasView("defaultValue"))
+  {
+    fieldAttributes[2] = getValueAsString(sidreGroup->getView("defaultValue"));
+  }
+
+  if(sidreGroup->hasView("range"))
+  {
+    fieldAttributes[3] = getRangeAsString(sidreGroup->getView("range"));
+  }
+  else if(sidreGroup->hasView("validValues"))
+  {
+    fieldAttributes[3] =
+      getValidValuesAsString(sidreGroup->getView("validValues"));
+  }
+  else if(sidreGroup->hasGroup("validStringValues"))
+  {
+    fieldAttributes[3] =
+      getValidStringValues(sidreGroup->getGroup("validStringValues"));
+  }
+
+  if(sidreGroup->hasView("required"))
+  {
+    int8 required = sidreGroup->getView("required")->getData();
+    fieldAttributes[4] = required ? "|check|" : "|uncheck|";
+  }
+  else
+  {
+    fieldAttributes[4] = "|uncheck|";
+  }
+
+  currentTable.fieldTable.push_back(fieldAttributes);
+}
+
+std::string SphinxWriter::getSignatureAsString(const axom::sidre::Group* sidreGroup)
+{
+  const std::string retType = sidreGroup->getView("return_type")->getString();
+
+  const sidre::Group* argsGroup = sidreGroup->getGroup("function_arguments");
+  std::string argTypes;
+  auto idx = argsGroup->getFirstValidViewIndex();
+  while(axom::sidre::indexIsValid(idx))
+  {
+    argTypes += std::string(argsGroup->getView(idx)->getString());
+    idx = argsGroup->getNextValidViewIndex(idx);
+    if(axom::sidre::indexIsValid(idx))
+    {
+      argTypes += ", ";
+    }
+  }
+
+  return fmt::format("{0}({1})", retType, argTypes);
+}
+
+void SphinxWriter::extractFunctionMetadata(const axom::sidre::Group* sidreGroup,
+                                           TableData& currentTable)
+{
+  std::vector<std::string> functionAttributes(m_functionColLabels.size());
+
+  functionAttributes[0] = sidreGroup->getName();
+
+  if(sidreGroup->hasView("description"))
+  {
+    functionAttributes[1] =
+      std::string(sidreGroup->getView("description")->getString());
+  }
+
+  functionAttributes[2] = getSignatureAsString(sidreGroup);
+
+  if(sidreGroup->hasView("required"))
+  {
+    int8 required = sidreGroup->getView("required")->getData();
+    functionAttributes[3] = required ? "|check|" : "|uncheck|";
+  }
+  else
+  {
+    functionAttributes[3] = "|uncheck|";
+  }
+
+  currentTable.functionTable.push_back(functionAttributes);
+}
+
+}  // namespace inlet
+}  // namespace axom