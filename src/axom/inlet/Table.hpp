// Copyright (c) 2017-2021, Lawrence Livermore National Security, LLC and
// other Axom Project Developers. See the top-level COPYRIGHT file for details.
//
// SPDX-License-Identifier: (BSD-3-Clause)

/*!
 *******************************************************************************
 * \file Table.hpp
 *
 * \brief This file contains the class definition of Inlet's Table class.
 *******************************************************************************
 */

#ifndef INLET_TABLE_HPP
#define INLET_TABLE_HPP

#include <memory>
#include <string>
#include <functional>
#include <unordered_map>
#include <tuple>
#include <type_traits>

#include "fmt/fmt.hpp"

#include "axom/inlet/Field.hpp"
#include "axom/inlet/Function.hpp"
#include "axom/inlet/Reader.hpp"
#include "axom/inlet/inlet_utils.hpp"
#include "axom/inlet/VariantKey.hpp"
#include "axom/inlet/Verifiable.hpp"

#include "axom/sidre.hpp"

/*!
 *******************************************************************************
 * \brief Prototype for user-defined types wishing to define a by-value read
 * from inlet with axom::inlet::Table::get(const std::string&)
 * 
 * This is the only way of reading in a non-default-constructible type from
 * Inlet.
 * 
 * \see axom::inlet::Table::get(const std::string&)
 *******************************************************************************
 */
template <typename T>
struct FromInlet
{
  // "Poison" the base implementation so it cannot be used
  // and so it can be checked in a SFINAE context
  FromInlet() = delete;
};

namespace axom
{
namespace inlet
{
// Forward declaration for the traits

class Table;

namespace detail
{
/*!
 *******************************************************************************
 * \class is_inlet_primitive
 *
 * \brief A type trait for checking if a type is isomorphic to an Inlet primitive
 * \tparam T The type to check
 * \note An Inlet primitive is any of the following C++ types: int, double, bool,
 * std::string.
 * \see InletType
 *******************************************************************************
 */
template <typename T>
struct is_inlet_primitive
{
  using BaseType = typename std::decay<T>::type;
  static constexpr bool value = std::is_same<BaseType, bool>::value ||
    std::is_same<BaseType, int>::value || std::is_same<BaseType, double>::value ||
    std::is_same<BaseType, std::string>::value;
};

/*!
 *******************************************************************************
 * \class is_inlet_primitive
 *
 * \brief A type trait for checking if a type is isomorphic to an array of Inlet
 * primitives
 * \tparam T The type to check
 *******************************************************************************
 */
template <typename T>
struct is_inlet_primitive_array : std::false_type
{ };

// If it's an unordered map whose value type is a Inlet primitive,
// assume that it's an array
template <typename T>
struct is_inlet_primitive_array<std::unordered_map<int, T>>
{
  static constexpr bool value = is_inlet_primitive<T>::value;
};

template <typename T>
struct is_inlet_array : std::false_type
{ };

template <typename T>
struct is_inlet_array<std::unordered_map<int, T>> : std::true_type
{ };

// Determines whether a type is a std::function
template <typename T>
struct is_std_function : std::false_type
{ };

template <typename T>
struct is_std_function<std::function<T>> : std::true_type
{ };

// Extracts the signature of a std::function
template <typename FuncType>
struct std_function_signature;

template <typename FuncType>
struct std_function_signature<std::function<FuncType>>
{
  using type = FuncType;
};

template <typename T>
struct is_inlet_dict : std::false_type
{ };

template <typename T>
struct is_inlet_dict<std::unordered_map<std::string, T>> : std::true_type
{ };

template <typename T>
struct is_inlet_dict<std::unordered_map<VariantKey, T>> : std::true_type
{ };

template <typename T>
struct is_inlet_primitive_dict : std::false_type
{ };

template <typename T>
struct is_inlet_primitive_dict<std::unordered_map<std::string, T>>
{
  static constexpr bool value = is_inlet_primitive<T>::value;
};

template <typename T>
struct is_inlet_primitive_dict<std::unordered_map<VariantKey, T>>
{
  static constexpr bool value = is_inlet_primitive<T>::value;
};

template <typename T>
struct is_std_vector : std::false_type
{ };

template <typename T>
struct is_std_vector<std::vector<T>> : std::true_type
{ };

template <typename T>
struct is_primitive_std_vector : std::false_type
{ };

template <typename T>
struct is_primitive_std_vector<std::vector<T>>
{
  static constexpr bool value = is_inlet_primitive<T>::value;
};

/*!
 *******************************************************************************
 * \class has_FromInlet_specialization
 *
 * \brief A type trait for checking if a type has specialized FromInlet
 * with the required T operator()(axom::inlet::Table&)
 * \tparam T The type to check
 *******************************************************************************
 */
template <typename T, typename SFINAE = void>
struct has_FromInlet_specialization : std::false_type
{ };

template <typename T>
struct has_FromInlet_specialization<
  T,
  typename std::enable_if<std::is_same<T,
                                       decltype(std::declval<FromInlet<T>&>()(
                                         std::declval<const Table&>()))>::value>::type>
  : std::true_type
{ };

/*!
 *******************************************************************************
 * \brief An overloaded utility function for converting a type to a string
 * 
 * \note Needed as std::to_string doesn't implement an identity overload
 * 
 * \param [in] idx The index to convert to string
 *******************************************************************************
 */
inline std::string indexToString(const std::string& idx) { return idx; }
/// \overload
inline std::string indexToString(const int idx) { return std::to_string(idx); }
/// \overload
inline std::string indexToString(const VariantKey& idx)
{
  return idx.type() == InletType::String ? static_cast<std::string>(idx)
                                         : indexToString(static_cast<int>(idx));
}

/*!
 *******************************************************************************
 * \brief An templated utility function for converting an index to the desired type
 * 
 * \param [in] idx The index to convert
 * \tparam From The type of the idx parameter (converting from)
 * \tparam Result The type to convert to
 *******************************************************************************
 */
template <typename Result, typename From>
inline Result toIndex(const From& idx)
{
  // By default, try a static cast
  return static_cast<Result>(idx);
}
/// \overload
template <>
inline int toIndex(const std::string& idx)
{
  int idx_as_int;
  SLIC_ERROR_IF(!checkedConvertToInt(idx, idx_as_int),
                fmt::format("[Inlet] Expected an integer, got: {0}", idx));
  return idx_as_int;
}

/*!
 *******************************************************************************
<<<<<<< HEAD
 * \brief Adds a group containing the indices of a container to a table, and a 
 * subtable for each index
 * 
 * \param [inout] table The table to add to
 * \param [in] indices The indices to add
 * \param [in] description The optional description of the subtables
 * \param [in] add_tables Whether to add a subtable for each element of the 
 * container
 * \tparam Key The type of the indices to add
 *******************************************************************************
 */
template <typename Key>
void addIndicesGroupToTable(Table& table,
                            const std::vector<Key>& indices,
                            const std::string& description = "",
                            const bool add_tables = false);

/*!
 *******************************************************************************
=======
>>>>>>> fc72ff09
 * \brief Determines whether a variant key is convertible to another type
 * 
 * \tparam Key The type to check the validity of the conversion to
 * 
 * \note That is, returns true if the key holds an integer and Key is int, etc
 *******************************************************************************
 */
template <typename Key>
bool matchesKeyType(const VariantKey& key)
{
  // A VariantKey matches everything
  if(std::is_same<Key, VariantKey>::value)
  {
    return true;
  }
  else if(std::is_same<Key, int>::value && key.type() == InletType::Integer)
  {
    return true;
  }
  else if(std::is_same<Key, std::string>::value && key.type() == InletType::String)
  {
    return true;
  }
  return false;
}

}  // namespace detail

class Proxy;
/*!
 *******************************************************************************
 * \class Table
 *
 * \brief Provides functions to help define how individual Table and Field
 *        variables in an input file are expected to behave.  It also holds the
 *        Sidre Group to the individual Table.
 *
 * \see Inlet Field
 *******************************************************************************
 */
class Table : public Verifiable<Table>
{
public:
  /*!
   *****************************************************************************
   * \brief Constructor for the Table class.
   *
   * This class provides functions to define the behavior of the Table
   * data already read and stored in the given Sidre Group. This creates
   * the necessary Sidre Group's and views to store the given name and description.
   *
   * \param [in] name Name of the Table expected in the input file
   * \param [in] description Description of the Table
   * \param [in] reader Reference to the input file Reader class.
   * \param [in] sidreRootGroup Pointer to the already created Sidre Group.
   * \param [in] docEnabled Boolean indicating whether or not documentation
   * generation is enabled for input feck this Table instance belongs to.
   *****************************************************************************
   */
  Table(const std::string& name,
        const std::string& description,
        Reader& reader,
        axom::sidre::Group* sidreRootGroup,
        bool docEnabled = true)
    : m_name(name)
    , m_reader(reader)
    , m_sidreRootGroup(sidreRootGroup)
    , m_docEnabled(docEnabled)
  {
    SLIC_ASSERT_MSG(m_sidreRootGroup != nullptr,
                    "Inlet's Sidre Datastore class not set");

    if(m_name == "")
    {
      m_sidreGroup = m_sidreRootGroup;
    }
    else
    {
      if(!m_sidreRootGroup->hasGroup(name))
      {
        m_sidreGroup = m_sidreRootGroup->createGroup(name);
        m_sidreGroup->createViewString("InletType", "Table");
      }
      else
      {
        m_sidreGroup = m_sidreRootGroup->getGroup(name);
      }
    }

    if(description != "")
    {
      if(m_sidreGroup->hasView("description"))
      {
        //TODO: warn user?
        m_sidreGroup->destroyViewAndData("description");
      }
      m_sidreGroup->createViewString("description", description);
    }
  }

  // Tables must be move-only - delete the implicit shallow copy constructor
  Table(const Table&) = delete;
  Table(Table&&) = default;

  virtual ~Table() = default;

  /*!
   *****************************************************************************
   * \brief Returns pointer to the Sidre Group class for this Table.
   *
   * Provides access to the Sidre Group class that holds all the stored
   * information for this Table class.
   *
   * \return Pointer to the Sidre Group for this Table
   *****************************************************************************
   */
  axom::sidre::Group* sidreGroup() { return m_sidreGroup; };
  /// \overload
  const axom::sidre::Group* sidreGroup() const { return m_sidreGroup; };

  //
  // Functions that define the input file schema
  //

  /*!
   *****************************************************************************
   * \brief Add a structure to the input file schema.
   *
   * Adds a structure/record to the input file schema. Structures can contain
   * fields and/or substructures.  By default, it is not required unless marked with
   * Table::isRequired(). This creates the Sidre Group class with the given name and
   * stores the given description.
   *
   * \param [in] name Name of the struct expected in the input file
   * \param [in] description Description of the struct
   *
   * \return Reference to the created struct, as a Table
   *****************************************************************************
   */
  Table& addStruct(const std::string& name, const std::string& description = "");

  /*!
   *****************************************************************************
   * \brief Add an array of Boolean Fields to the input file schema.
   *
   * \param [in] name Name of the array
   * \param [in] description Description of the Field
   *
   * \return Reference to the created array
   *****************************************************************************
   */
  Verifiable<Table>& addBoolArray(const std::string& name,
                                  const std::string& description = "");

  /*!
   *****************************************************************************
   * \brief Add an array of Integer Fields to the input file schema.
   *
   * \param [in] name Name of the array
   * \param [in] description Description of the Field
   *
   * \return Reference to the created array
   *****************************************************************************
   */
  Verifiable<Table>& addIntArray(const std::string& name,
                                 const std::string& description = "");

  /*!
   *****************************************************************************
   * \brief Add an array of Double Fields to the input file schema.
   *
   * \param [in] name Name of the array
   * \param [in] description Description of the Field
   *
   * \return Reference to the created array
   *****************************************************************************
   */
  Verifiable<Table>& addDoubleArray(const std::string& name,
                                    const std::string& description = "");

  /*!
   *****************************************************************************
   * \brief Add an array of String Fields to the input file schema.
   *
   * \param [in] name Name of the array
   * \param [in] description Description of the Field
   *
   * \return Reference to the created array
   *****************************************************************************
   */
  Verifiable<Table>& addStringArray(const std::string& name,
                                    const std::string& description = "");

  /*!
   *****************************************************************************
   * \brief Add an array of Fields to the input file schema.
   *
   * \param [in] name Name of the array
   * \param [in] description Description of the Field
   *
   * \return Reference to the created array
   *****************************************************************************
   */
  Table& addStructArray(const std::string& name,
                        const std::string& description = "");
  /*!
   *****************************************************************************
   * \brief Add a dictionary of Boolean Fields to the input file schema.
   *
   * \param [in] name Name of the dict
   * \param [in] description Description of the Field
   *
   * \return Reference to the created dictionary
   *****************************************************************************
   */
  Verifiable<Table>& addBoolDictionary(const std::string& name,
                                       const std::string& description = "");

  /*!
   *****************************************************************************
   * \brief Add a dictionary of Integer Fields to the input file schema.
   *
   * \param [in] name Name of the dict
   * \param [in] description Description of the dictionary
   *
   * \return Reference to the created dictionary
   *****************************************************************************
   */
  Verifiable<Table>& addIntDictionary(const std::string& name,
                                      const std::string& description = "");
  /*!
   *****************************************************************************
   * \brief Add a dictionary of Double Fields to the input file schema.
   *
   * \param [in] name Name of the dict
   * \param [in] description Description of the dictionary
   *
   * \return Reference to the created dictionary
   *****************************************************************************
   */
  Verifiable<Table>& addDoubleDictionary(const std::string& name,
                                         const std::string& description = "");

  /*!
   *****************************************************************************
   * \brief Add a dictionary of String Fields to the input file schema.
   *
   * \param [in] name Name of the dict
   * \param [in] description Description of the dictionary
   *
   * \return Reference to the created dictionary
   *****************************************************************************
   */
  Verifiable<Table>& addStringDictionary(const std::string& name,
                                         const std::string& description = "");

  /*!
   *****************************************************************************
   * \brief Add a dictionary of user-defined types to the input file schema.
   *
   * \param [in] name Name of the dict
   * \param [in] description Description of the dictionary
   *
   * \return Reference to the created dictionary
   *****************************************************************************
   */
  Table& addStructDictionary(const std::string& name,
                             const std::string& description = "");
  /*!
   *****************************************************************************
   * \brief Add a Boolean Field to the input file schema.
   *
   * Adds a Boolean Field to the input file schema. It may or may not be required
   * to be present in the input file. This creates the Sidre Group class with the
   * given name and stores the given description. If present in the input file the
   * value is read and stored in the datastore. 
   *
   * \param [in] name Name of the Field expected in the input file
   * \param [in] description Description of the Field
   *
   * \return Reference to the created Field
   *****************************************************************************
   */
  VerifiableScalar& addBool(const std::string& name,
                            const std::string& description = "")
  {
    return addPrimitive<bool>(name, description);
  }

  /*!
   *****************************************************************************
   * \brief Add a Double Field to the input file schema.
   *
   * Adds a Double Field to the input file schema. It may or may not be required
   * to be present in the input file. This creates the Sidre Group class with the
   * given name and stores the given description. If present in the input file the
   * value is read and stored in the datastore. 
   *
   * \param [in] name Name of the Field expected in the input file
   * \param [in] description Description of the Field
   *
   * \return Reference to the created Field
   *****************************************************************************
   */
  VerifiableScalar& addDouble(const std::string& name,
                              const std::string& description = "")
  {
    return addPrimitive<double>(name, description);
  }

  /*!
   *****************************************************************************
   * \brief Add a Integer Field to the input file schema.
   *
   * Adds a Integer Field to the input file schema. It may or may not be required
   * to be present in the input file. This creates the Sidre Group class with the
   * given name and stores the given description. If present in the input file the
   * value is read and stored in the datastore. 
   *
   * \param [in] name Name of the Field expected in the input file
   * \param [in] description Description of the Field
   *
   * \return Reference to the created Field
   *****************************************************************************
   */
  VerifiableScalar& addInt(const std::string& name,
                           const std::string& description = "")
  {
    return addPrimitive<int>(name, description);
  }
  /*!
   *****************************************************************************
   * \brief Add a String Field to the input file schema.
   *
   * Adds a String Field to the input file schema. It may or may not be required
   * to be present in the input file. This creates the Sidre Group class with the
   * given name and stores the given description. If present in the input file the
   * value is read and stored in the datastore. 
   *
   * \param [in] name Name of the Table expected in the input file
   * \param [in] description Description of the Table
   *
   * \return Reference to the created Field
   *****************************************************************************
   */
  VerifiableScalar& addString(const std::string& name,
                              const std::string& description = "")
  {
    return addPrimitive<std::string>(name, description);
  }

  /*!
   *****************************************************************************
   * \brief Get a function from the input deck
   *
   * \param [in] name         Name of the function
   * \param [in] ret_type     The return type of the function
   * \param [in] arg_types    The argument types of the function
   * \param [in] description  Description of the function
   * \param [in] pathOverride The path within the input file to read from, if
   * different than the structure of the Sidre datastore
   *
   * \return Reference to the created Function
   *****************************************************************************
   */
  Verifiable<Function>& addFunction(const std::string& name,
                                    const FunctionTag ret_type,
                                    const std::vector<FunctionTag>& arg_types,
                                    const std::string& description = "",
                                    const std::string& pathOverride = "");

  /*!
   *******************************************************************************
   * \brief Returns a stored value of primitive type.
   * 
   * Retrieves a value of primitive type.
   * 
   * \param [in] name Name of the Field value to be gotten
   * \return The retrieved value
   * 
   * \tparam T The primitive type
   *******************************************************************************
   */
  template <typename T>
  typename std::enable_if<detail::is_inlet_primitive<T>::value, T>::type get(
    const std::string& name) const
  {
    if(!hasField(name))
    {
      const std::string msg = fmt::format(
        "[Inlet] Field with specified path"
        "does not exist: {0}",
        name);
      SLIC_ERROR(msg);
    }
    return getField(name).get<T>();
  }

  /*!
   *******************************************************************************
   * \brief Returns a stored value of user-defined type.
   * 
   * Retrieves a value of user-defined type.
   * 
   * \param [in] name The name of the subtable representing the root of the object
   * If nothing is passed, the calling table is interpreted as the roof of the object
   * \return The retrieved value
   * \pre Requires a specialization of FromInlet for T
   * 
   * \tparam T The user-defined type
   *******************************************************************************
   */
  template <typename T>
  typename std::enable_if<
    !detail::is_inlet_primitive<T>::value && !detail::is_inlet_array<T>::value &&
      !detail::is_inlet_dict<T>::value && !detail::is_std_vector<T>::value,
    T>::type
  get(const std::string& name = "") const
  {
    static_assert(detail::has_FromInlet_specialization<T>::value,
                  "To read a user-defined type, specialize FromInlet<T>");
    FromInlet<T> from_inlet;
    if(name.empty())
    {
      return from_inlet(*this);
    }
    else
    {
      if(!hasTable(name))
      {
        std::string msg =
          fmt::format("[Inlet] Table with name '{0}' does not exist", name);
        SLIC_ERROR(msg);
      }
      return from_inlet(getTable(name));
    }
  }

  /*!
   *******************************************************************************
   * \brief Returns a stored container.
   * 
   * Retrieves a container of user-defined type.
   * 
   * \return The retrieved container
   * 
   * \tparam T The container type, i.e., T = std::unordered_map<K, V>
   *******************************************************************************
   */
  template <typename T>
  typename std::enable_if<detail::is_inlet_array<T>::value ||
                            detail::is_inlet_dict<T>::value,
                          T>::type
  get() const
  {
    using Key = typename T::key_type;
    using Val = typename T::mapped_type;
    // This needs to work transparently for both references to the underlying
    // internal table and references using the same path as the data file
    if(isContainerGroup(m_name))
    {
      return getContainer<Key, Val>();
    }
    // If the container group is a child table, retrieve it and copy its contents
    // into the result
    else
    {
      return getTable(detail::CONTAINER_GROUP_NAME).getContainer<Key, Val>();
    }
  }

  /*!
   *******************************************************************************
   * \brief Returns a stored container as a contiguous array.
   * 
   * Retrieves a container of user-defined type.
   * 
   * \return The values in the retrieved container
   * 
   * \tparam T The container type, i.e., T = std::vector<V>
   * 
   * \note Elements in the returned array will be in ascending order by index,
   * regardless of index contiguity or base index
   *******************************************************************************
   */
  template <typename T>
  typename std::enable_if<detail::is_std_vector<T>::value, T>::type get() const
  {
    // Only allow retrieval of std::vectors from integer-keyed containers
    using Key = int;
    using Val = typename T::value_type;
    auto map = get<std::unordered_map<Key, Val>>();

    // Retrieve and sort the indices to provide consistent behavior regardless
    // of index contiguity or base index
    std::vector<Key> indices;
    indices.reserve(map.size());

    for(const auto& entry : map)
    {
      indices.push_back(entry.first);
    }
    std::sort(indices.begin(), indices.end());

    std::vector<Val> result;
    result.reserve(map.size());

    for(const Key index : indices)
    {
      // Safe to move from the map as it won't get used afterwards
      result.push_back(std::move(map[index]));
    }

    return result;
  }

  /*!
   *******************************************************************************
   * \brief Obtains a proxy view into the table for either a Field/Table subobject
   * 
   * Returns a reference via a lightweight proxy object to the element in the 
   * datastore at the index specified by the name.  This can be a field 
   * or a table.
   * 
   * \param [in] name The name of the subobject
   * \return The retrieved array
   *******************************************************************************
   */
  Proxy operator[](const std::string& name) const;

  /*!
   *****************************************************************************
   * \brief Set the required status of this Table.
   *
   * Set whether this Table is required, or not, to be in the input file.
   * The default behavior is to not be required.
   *
   * \param [in] isRequired Boolean value of whether Table is required
   *
   * \return Reference to this instance of Table
   *****************************************************************************
   */
  Table& required(bool isRequired = true);

  /*!
   *****************************************************************************
   * \brief Return the required status of this Table.
   *
   * Return that this Table is required, or not, to be in the input file.
   * The default behavior is to not be required.
   *
   * \return Boolean value of whether this Table is required
   *****************************************************************************
   */
  bool isRequired() const;

  /*!
   *****************************************************************************
   * \brief Registers the function object that will verify this Table's contents
   * during the verification stage.
   * 
   * \param [in] The function object that will be called by Table::verify().
   *****************************************************************************
  */
  Table& registerVerifier(std::function<bool(const Table&)> lambda);

  /*!
   *****************************************************************************
   * \brief This will be called by Inlet::verify to verify the contents of this
   *  Table and all child Tables/Fields of this Table.
   *****************************************************************************
  */
  bool verify() const;

  /*!
   *****************************************************************************
   * \brief Return whether a Table or Field with the given name is present in 
   * this Table's subtree.
   *
   * \return Boolean value indicating whether this Table's subtree contains a
   * Field or Table with the given name.
   *****************************************************************************
   */
  bool contains(const std::string& name) const;

  /*!
   *****************************************************************************
   * \brief Returns whether this table or any of its subtables contain a non-
   * empty field
   *****************************************************************************
   */
  explicit operator bool() const;

  /*!
   *****************************************************************************
   * \return An unordered map from Field names to the child Field pointers for 
   * this Table.
   *****************************************************************************
   */
  const std::unordered_map<std::string, std::unique_ptr<Field>>& getChildFields() const;

  /*!
   *****************************************************************************
   * \return An unordered map from Table names to the child Table pointers for 
   * this Table.
   *****************************************************************************
   */
  const std::unordered_map<std::string, std::unique_ptr<Table>>& getChildTables() const;

  /*!
   *****************************************************************************
   * \return The full name of this Table.
   *****************************************************************************
   */
  std::string name() const;

  /*!
   *****************************************************************************
   * \brief Add a Field to the input file schema.
   *
   * Adds a primitive Field to the input file schema. It may or may not be required
   * to be present in the input file. This creates the Sidre Group class with the
   * given name and stores the given description. If present in the input file the
   * value is read and stored in the datastore. 
   *
   * \param [in] name Name of the Table expected in the input file
   * \param [in] description Description of the Table
   * \param [in] forArray Whether the primitive is in an array, in which
   * case the provided value should be inserted instead of the one read from
   * the input file
   * \param [in] val A provided value, will be overwritten if found at specified
   * path in input file
   * \param [in] pathOverride The path within the input file to read from, if
   * different than the structure of the Sidre datastore
   *
   * \return Reference to the created Field
   *****************************************************************************
   */

  template <typename T,
            typename SFINAE =
              typename std::enable_if<detail::is_inlet_primitive<T>::value>::type>
  VerifiableScalar& addPrimitive(const std::string& name,
                                 const std::string& description = "",
                                 bool forArray = false,
                                 T val = T {},
                                 const std::string& pathOverride = "");

private:
  /*!
   *****************************************************************************
   * \brief Add a Table to the input file schema.
   *
   * Adds a Table to the input file schema. Tables hold a varying amount Fields
   * defined by the user.  By default, it is not required unless marked with
   * Table::isRequired(). This creates the Sidre Group class with the given name and
   * stores the given description.
   *
   * \param [in] name Name of the Table expected in the input file
   * \param [in] description Description of the Table
   *
   * \return Reference to the created Table
   *****************************************************************************
   */
  Table& addTable(const std::string& name, const std::string& description = "");

  /*!
   *****************************************************************************
   * \brief Add an array of primitive Fields to the input file schema.
   *
   * \param [in] name Name of the array
   * \param [in] description Description of the Field
   * \param [in] isDict Whether to use string-valued keys for the container
   * \param [in] pathOverride The path within the input file to read from, if
   * different than the structure of the Sidre datastore
   *
   * \return Reference to the created Field
   *****************************************************************************
   */
  template <typename T,
            typename SFINAE =
              typename std::enable_if<detail::is_inlet_primitive<T>::value>::type>
  Verifiable<Table>& addPrimitiveArray(const std::string& name,
                                       const std::string& description = "",
                                       const bool isDict = false,
                                       const std::string& pathOverride = "");

  /*!
   *****************************************************************************
   * \brief Return whether a Table with the given name is present in this Table's subtree.
   *
   * \return Boolean value indicating whether the calling Table's subtree
   * contains a Table with the given name.
   *****************************************************************************
   */
  bool hasTable(const std::string& tableName) const;

  /*!
   *****************************************************************************
<<<<<<< HEAD
   * \return An unordered map from Function names to the child Function pointers for 
   * this Table.
   *****************************************************************************
   */
  const std::unordered_map<std::string, std::unique_ptr<Function>>&
  getChildFunctions() const;

  /*!
   *****************************************************************************
   * \return An unordered map from Table names to the child Table pointers for 
   * this Table.
=======
   * \brief Return whether a Field with the given name is present in this Table's
   *  subtree.
   *
   * \return Boolean value indicating whether the calling Table's subtree
   * contains a Field with the given name.
>>>>>>> fc72ff09
   *****************************************************************************
   */
  bool hasField(const std::string& fieldName) const;

  /*!
   *****************************************************************************
   * \brief Return whether a Function with the given name is present in this Table's
   *  subtree.
   *
   * \return Boolean value indicating whether the calling Table's subtree
   * contains a Function with the given name.
   *****************************************************************************
   */
  bool hasFunction(const std::string& fieldName) const;

  /*!
   *****************************************************************************
   * \brief Retrieves the matching Table.
   * 
   * \param [in] The string indicating the target name of the Table to be searched for.
   * 
   * \return The Table matching the target name.
   *****************************************************************************
   */
  Table& getTable(const std::string& tableName) const;

  /*!
   *****************************************************************************
   * \brief Retrieves the matching Field.
   * 
   * \param [in] The string indicating the target name of the Field to be searched for.
   * 
   * \return The Field matching the target name.
   *****************************************************************************
   */
  Field& getField(const std::string& fieldName) const;

  /*!
   *****************************************************************************
   * \brief Retrieves the matching Function.
   * 
   * \param [in] The string indicating the target name of the Function to be searched for.
   * 
   * \return The Function matching the target name.
   *****************************************************************************
   */
  Function& getFunction(const std::string& funcName) const;

  /*!
   *****************************************************************************
   * \brief Helper method template for adding primitives
   * 
   * Adds the value at the templated type to the sidre group
   * 
   * \param [inout] sidreGroup The group to add the primitive view to
   * \param [in] lookupPath The path within the input file to read from
   * \param [in] forArray Whether the primitive is in an array, in which
   * case the provided value should be inserted instead of the one read from
   * the input file
   * \param [in] val A provided value, will be overwritten if found at specified
   * path in input file
   *
   * \return Type ID for the inserted view
   *****************************************************************************
   */
  template <typename T,
            typename SFINAE =
              typename std::enable_if<detail::is_inlet_primitive<T>::value>::type>
  axom::sidre::DataTypeId addPrimitiveHelper(axom::sidre::Group* sidreGroup,
                                             const std::string& lookupPath,
                                             bool forArray,
                                             T val);

  /*!
   *****************************************************************************
   * \brief Helper method template for adding primitives
   * 
   * Reads an array at the provided path into the provided table
   * 
   * \param [inout] table The inlet::Table to add the array to 
   * \param [in] lookupPath The path within the input file to read from
   * \param [in] isDict Whether to use string keys
   * 
   *****************************************************************************
   */
  template <typename T,
            typename SFINAE =
              typename std::enable_if<detail::is_inlet_primitive<T>::value>::type>
  void addPrimitiveArrayHelper(Table& table,
                               const std::string& lookupPath,
                               bool isDict = false);

  /*!
   *****************************************************************************
   * \brief Creates the basic Sidre Group for this Table and stores the given
   *        information
   *
   * \return Pointer to the created Sidre Group for this Table
   *****************************************************************************
   */
  axom::sidre::Group* createSidreGroup(const std::string& name,
                                       const std::string& description);

  /*!
   *****************************************************************************
   * \brief Adds the Field.
   * 
   * \param [in] The Sidre Group corresponding to the Field that will be added.
   * \param [in] The type ID
   * \param [in] The complete Table sequence for the Table this Field will be added to.
   * \param [in] The Table sequence for the Table this Field will be added to, 
   * relative to this Table.
   * 
   * \return The child Field matching the target name.
   *****************************************************************************
   */
  Field& addField(axom::sidre::Group* sidreGroup,
                  axom::sidre::DataTypeId type,
                  const std::string& fullName,
                  const std::string& name);

  /*!
   *****************************************************************************
   * \brief Adds the Function.
   * 
   * \param [in] The Sidre Group corresponding to the Function that will be added.
   * \param [in] func The actual callable to store
   * \param [in] The complete Table sequence for the Table this Function will be added to.
   * \param [in] The Table sequence for the Table this Function will be added to, 
   * relative to this Table.
   * 
   * \return The child Function matching the target name.
   *****************************************************************************
   */
  Function& addFunctionInternal(axom::sidre::Group* sidreGroup,
                                FunctionVariant&& func,
                                const std::string& fullName,
                                const std::string& name);

  axom::sidre::View* baseGet(const std::string& name) const;

  /*!
   *****************************************************************************
   * \brief This is an internal helper that returns the pointer-to-member for
   * the unordered_map of children of requested type.
   * 
   * \tparam T The type of the child to search for (Field/Table/Function)
   *****************************************************************************
   */
  template <typename T>
  static std::unordered_map<std::string, std::unique_ptr<T>> Table::*getChildren();

  /*!
   *****************************************************************************
   * \brief This is an internal helper. It return whether this Table has a child 
   * with the given name and type.
   * 
   * \tparam T The type of the child to search for (Field/Table/Function)
   * \return Boolean value of whether this Table has the child.
   *****************************************************************************
   */
  template <typename T>
  bool hasChild(const std::string& childName) const;

  /*!
   *****************************************************************************
   * \brief This retrieves the child of requested name and type.
   * 
   * \param [in] The string indicating the target name of the child to be searched for.
   * 
   * \tparam T The type of the child to search for (Field/Table/Function)
   * \return The child matching the target name. If no such child is found,
   * a nullptr is returned.
   *****************************************************************************
   */
  template <typename T>
  T* getChildInternal(const std::string& childName) const;

  /*!
   *****************************************************************************
   * \brief This is an internal utility intended to be used with arrays/dicts of 
   * user-defined types that returns the indices as strings - integer indices
   * will be converted to strings
   * 
   * \param [in] trimAbsolute Whether to only return the "basename" if the path
   * is absolute, e.g., an absolute path foo/0/bar will be trimmed to "bar"
   *****************************************************************************
   */
  std::vector<VariantKey> containerIndices(bool trimAbsolute = true) const;

  /*!
   *****************************************************************************
   * \brief This is an internal utility intended to be used with arrays of 
   * user-defined types that returns the a list of pairs, each of which contain
   * an index (a number) and a fully qualified path within the input file to
   * the array element at the corresponding index.
   * 
   * \param [in] name The name of the array object in the input file
   *****************************************************************************
   */
  std::vector<std::pair<std::string, std::string>> containerIndicesWithPaths(
    const std::string& name) const;

  /*!
   *****************************************************************************
   * \brief Get a container represented as an unordered map from the input file
   *****************************************************************************
   */
  template <typename Key, typename Val>
  std::unordered_map<Key, Val> getContainer() const
  {
    std::unordered_map<Key, Val> map;
    for(const auto& indexLabel : containerIndices())
    {
      if(detail::matchesKeyType<Key>(indexLabel))
      {
        map[detail::toIndex<Key>(indexLabel)] =
          get<Val>(detail::indexToString(indexLabel));
      }
    }
    return map;
  }

  /*!
   *******************************************************************************
   * \brief Adds a group containing the indices of a container to the calling 
   * table and a subtable for each index
   * 
   * \param [in] indices The indices to add
   * \param [in] description The optional description of the subtables
   * \tparam Key The type of the indices to add
   *******************************************************************************
   */
  template <typename Key>
  void addIndicesGroup(const std::vector<Key>& indices,
                       const std::string& description = "");

  /*!
   *****************************************************************************
   * \brief Add an container of user-defined type to the input file schema.
   *
   * \param [in] name Name of the container
   * \param [in] description Description of the container
   *
   * \return Reference to the created container
   *****************************************************************************
   */
  template <typename Key>
  Table& addStructContainer(const std::string& name,
                            const std::string& description = "");

  /*!
   *****************************************************************************
   * \brief Returns true if the calling object is part of a struct container,
   * i.e., an array or dictionary of user-defined type
   *****************************************************************************
   */
  bool isStructContainer() const
  {
    return m_sidreGroup->hasView(detail::STRUCT_CONTAINER_FLAG);
  }

  /*!
   *****************************************************************************
   * \brief Calls a function on the subtables corresponding to the elements
   * of the container held by this table
   * 
   * \param [in] func The function to apply to individual container elements
   * 
   * \pre The calling table must be a struct container, i.e., isStructContainer()
   * returns true
   * 
   * \pre The function must accept a single argument of type Table&
   * 
   *****************************************************************************
   */
  template <typename Func>
  void forEachContainerElement(Func&& func) const;

  std::string m_name;
  Reader& m_reader;
  // Inlet's Root Sidre Group
  axom::sidre::Group* m_sidreRootGroup;
  // This Table's Sidre Group
  axom::sidre::Group* m_sidreGroup;
  bool m_docEnabled;
  std::unordered_map<std::string, std::unique_ptr<Table>> m_tableChildren;
  std::unordered_map<std::string, std::unique_ptr<Field>> m_fieldChildren;
  std::unordered_map<std::string, std::unique_ptr<Function>> m_functionChildren;
  std::function<bool(const Table&)> m_verifier;

  // Used for ownership only - need to take ownership of these so children
  // and their aggregates have identical lifetime
  std::vector<AggregateVerifiable<Table>> m_aggregate_tables;
  std::vector<AggregateField> m_aggregate_fields;
  std::vector<AggregateVerifiable<Function>> m_aggregate_funcs;

  // Used when the calling Table is a struct container within a struct container
  // Need to delegate schema-defining calls (add*) to the elements of the nested
  // container
  std::vector<std::reference_wrapper<Table>> m_nested_aggregates;
};

}  // namespace inlet
}  // namespace axom

#endif<|MERGE_RESOLUTION|>--- conflicted
+++ resolved
@@ -243,28 +243,6 @@
 
 /*!
  *******************************************************************************
-<<<<<<< HEAD
- * \brief Adds a group containing the indices of a container to a table, and a 
- * subtable for each index
- * 
- * \param [inout] table The table to add to
- * \param [in] indices The indices to add
- * \param [in] description The optional description of the subtables
- * \param [in] add_tables Whether to add a subtable for each element of the 
- * container
- * \tparam Key The type of the indices to add
- *******************************************************************************
- */
-template <typename Key>
-void addIndicesGroupToTable(Table& table,
-                            const std::vector<Key>& indices,
-                            const std::string& description = "",
-                            const bool add_tables = false);
-
-/*!
- *******************************************************************************
-=======
->>>>>>> fc72ff09
  * \brief Determines whether a variant key is convertible to another type
  * 
  * \tparam Key The type to check the validity of the conversion to
@@ -876,6 +854,15 @@
 
   /*!
    *****************************************************************************
+   * \return An unordered map from Function names to the child Function pointers for 
+   * this Table.
+   *****************************************************************************
+   */
+  const std::unordered_map<std::string, std::unique_ptr<Function>>&
+  getChildFunctions() const;
+
+  /*!
+   *****************************************************************************
    * \return The full name of this Table.
    *****************************************************************************
    */
@@ -964,25 +951,11 @@
 
   /*!
    *****************************************************************************
-<<<<<<< HEAD
-   * \return An unordered map from Function names to the child Function pointers for 
-   * this Table.
-   *****************************************************************************
-   */
-  const std::unordered_map<std::string, std::unique_ptr<Function>>&
-  getChildFunctions() const;
-
-  /*!
-   *****************************************************************************
-   * \return An unordered map from Table names to the child Table pointers for 
-   * this Table.
-=======
    * \brief Return whether a Field with the given name is present in this Table's
    *  subtree.
    *
    * \return Boolean value indicating whether the calling Table's subtree
    * contains a Field with the given name.
->>>>>>> fc72ff09
    *****************************************************************************
    */
   bool hasField(const std::string& fieldName) const;
@@ -1209,16 +1182,18 @@
   /*!
    *******************************************************************************
    * \brief Adds a group containing the indices of a container to the calling 
-   * table and a subtable for each index
+   * table and optionally a subtable for each index
    * 
    * \param [in] indices The indices to add
    * \param [in] description The optional description of the subtables
+   * \param [in] add_tables Whether to add a subtable for each index
    * \tparam Key The type of the indices to add
    *******************************************************************************
    */
   template <typename Key>
   void addIndicesGroup(const std::vector<Key>& indices,
-                       const std::string& description = "");
+                       const std::string& description = "",
+                       const bool add_tables = false);
 
   /*!
    *****************************************************************************
