// Copyright (c) 2017-2020, Lawrence Livermore National Security, LLC and
// other Axom Project Developers. See the top-level COPYRIGHT file for details.
//
// SPDX-License-Identifier: (BSD-3-Clause)

#include "gtest/gtest.h"

#include <array>
#include <string>
#include <vector>
#include <unordered_map>

#include <iostream>

#include "axom/sidre.hpp"

#include "axom/inlet/Inlet.hpp"
#include "axom/inlet/tests/inlet_test_utils.hpp"

using axom::inlet::Inlet;
using axom::inlet::InletType;
<<<<<<< HEAD
using axom::inlet::LuaReader;
using axom::inlet::VariantKey;
=======
>>>>>>> 0f06326d
using axom::sidre::DataStore;

template <typename InletReader>
Inlet createBasicInlet(DataStore* ds,
                       const std::string& luaString,
                       bool enableDocs = true)
{
  std::unique_ptr<InletReader> reader(new InletReader());
  reader->parseString(axom::inlet::detail::fromLuaTo<InletReader>(luaString));

  return Inlet(std::move(reader), ds->getRoot(), enableDocs);
}

struct Foo
{
  bool bar;
  bool baz;

  bool operator==(const Foo& other) const
  {
    return bar == other.bar && baz == other.baz;
  }
};

template <>
struct FromInlet<Foo>
{
  Foo operator()(const axom::inlet::Table& base)
  {
    Foo f {base["bar"], base["baz"]};
    return f;
  }
};

template <typename InletReader>
class inlet_object : public ::testing::Test
{ };

TYPED_TEST_SUITE(inlet_object, axom::inlet::detail::ReaderTypes);

TYPED_TEST(inlet_object, simple_struct_by_value)
{
  std::string testString = "foo = { bar = true; baz = false }";
  DataStore ds;
  Inlet inlet = createBasicInlet<TypeParam>(&ds, testString);

  // Define schema
  inlet.addBool("foo/bar", "bar's description");
  inlet.addBool("foo/baz", "baz's description");

  Foo foo;

  foo = inlet.get<Foo>("foo");
  EXPECT_TRUE(foo.bar);
  EXPECT_FALSE(foo.baz);
}

TYPED_TEST(inlet_object, simple_array_of_struct_by_value)
{
  std::string testString =
    "foo = { [0] = { bar = true; baz = false}, "
    "        [1] = { bar = false; baz = true} }";
  DataStore ds;
  Inlet inlet = createBasicInlet<TypeParam>(&ds, testString);

  auto& arr_table = inlet.addGenericArray("foo");

  arr_table.addBool("bar", "bar's description");
  arr_table.addBool("baz", "baz's description");
  std::unordered_map<int, Foo> expected_foos = {{0, {true, false}},
                                                {1, {false, true}}};
  auto foos = inlet["foo"].get<std::unordered_map<int, Foo>>();
  EXPECT_EQ(foos, expected_foos);
}

TYPED_TEST(inlet_object, simple_array_of_struct_implicit_idx)
{
  std::string testString =
    "foo = { { bar = true; baz = false}, "
    "        { bar = false; baz = true} }";
  DataStore ds;
  Inlet inlet = createBasicInlet<TypeParam>(&ds, testString);

  auto& arr_table = inlet.addGenericArray("foo");

  arr_table.addBool("bar", "bar's description");
  arr_table.addBool("baz", "baz's description");
  // Lua is 1-indexed
  const int base_idx = TypeParam::baseIndex;
  std::unordered_map<int, Foo> expected_foos = {{base_idx, {true, false}},
                                                {base_idx + 1, {false, true}}};
  auto foos = inlet["foo"].get<std::unordered_map<int, Foo>>();
  EXPECT_EQ(foos, expected_foos);
}

TYPED_TEST(inlet_object, simple_array_of_struct_verify_optional)
{
  std::string testString =
    "foo = { [4] = { bar = true;}, "
    "        [7] = { bar = false;} }";
  DataStore ds;
  Inlet inlet = createBasicInlet<TypeParam>(&ds, testString);

  auto& arr_table = inlet.addGenericArray("foo");

  arr_table.addBool("bar", "bar's description").required(true);
  arr_table.addBool("baz", "baz's description").required(false);

  EXPECT_TRUE(inlet.verify());
}

TYPED_TEST(inlet_object, simple_array_of_struct_verify_reqd)
{
  std::string testString =
    "foo = { [4] = { bar = true;}, "
    "        [7] = { bar = false;} }";
  DataStore ds;
  Inlet inlet = createBasicInlet<TypeParam>(&ds, testString);

  auto& arr_table = inlet.addGenericArray("foo");

  arr_table.addBool("bar", "bar's description").required(true);
  arr_table.addBool("baz", "baz's description").required(true);

  EXPECT_FALSE(inlet.verify());
}

struct FooWithArray
{
  std::unordered_map<int, int> arr;
  bool operator==(const FooWithArray& other) const { return arr == other.arr; }
};

template <>
struct FromInlet<FooWithArray>
{
  FooWithArray operator()(const axom::inlet::Table& base)
  {
    FooWithArray f = {base["arr"]};
    return f;
  }
};

TYPED_TEST(inlet_object, array_of_struct_containing_array)
{
  std::string testString =
    "foo = { [0] = { arr = { [0] = 3 }; }, "
    "        [1] = { arr = { [0] = 2 }; } }";
  DataStore ds;
  Inlet inlet = createBasicInlet<TypeParam>(&ds, testString);

  auto& arr_table = inlet.addGenericArray("foo");

  arr_table.addIntArray("arr", "arr's description");
  // Contiguous indexing for generality
  std::unordered_map<int, FooWithArray> expected_foos = {{0, {{{0, 3}}}},
                                                         {1, {{{0, 2}}}}};
  std::unordered_map<int, FooWithArray> foos_with_arr;
  foos_with_arr = inlet["foo"].get<std::unordered_map<int, FooWithArray>>();
  EXPECT_EQ(foos_with_arr, expected_foos);
}

struct MoveOnlyFoo
{
  MoveOnlyFoo() = delete;
  MoveOnlyFoo(const MoveOnlyFoo&) = delete;
  MoveOnlyFoo(MoveOnlyFoo&&) = default;
  MoveOnlyFoo(bool first, bool second) : bar(first), baz(second) { }
  bool bar;
  bool baz;
};

template <>
struct FromInlet<MoveOnlyFoo>
{
  MoveOnlyFoo operator()(const axom::inlet::Table& base)
  {
    MoveOnlyFoo f(base["bar"], base["baz"]);
    return f;
  }
};

TYPED_TEST(inlet_object, simple_moveonly_struct_by_value)
{
  std::string testString = "foo = { bar = true; baz = false }";
  DataStore ds;
  Inlet inlet = createBasicInlet<TypeParam>(&ds, testString);

  // Define schema
  // Check for existing fields
  inlet.addBool("foo/bar", "bar's description");

  inlet.addBool("foo/baz", "baz's description");

  MoveOnlyFoo foo = inlet.get<MoveOnlyFoo>("foo");
  EXPECT_TRUE(foo.bar);
  EXPECT_FALSE(foo.baz);
}

TYPED_TEST(inlet_object, simple_value_from_bracket)
{
  std::string testString = "foo = true";
  DataStore ds;
  Inlet inlet = createBasicInlet<TypeParam>(&ds, testString);

  // Define schema
  // Check for existing fields
  inlet.addBool("foo", "foo's description");

  bool foo = inlet["foo"];
  EXPECT_TRUE(foo);
}

TYPED_TEST(inlet_object, simple_struct_from_bracket)
{
  std::string testString = "foo = { bar = true; baz = false }";
  DataStore ds;
  Inlet inlet = createBasicInlet<TypeParam>(&ds, testString);

  // Define schema
  // Check for existing fields
  inlet.addBool("foo/bar", "bar's description");

  inlet.addBool("foo/baz", "baz's description");

  auto foo = inlet["foo"].get<Foo>();
  EXPECT_TRUE(foo.bar);
  EXPECT_FALSE(foo.baz);
}

TYPED_TEST(inlet_object, contains_from_table)
{
  std::string testString = "foo = { bar = true; baz = false }";
  DataStore ds;
  Inlet inlet = createBasicInlet<TypeParam>(&ds, testString);

  // Define schema
  // Check for existing fields
  inlet.addBool("foo/bar", "bar's description");

  inlet.addBool("foo/baz", "baz's description");

  EXPECT_TRUE(inlet.contains("foo/bar"));
  EXPECT_TRUE(inlet.contains("foo/baz"));

  auto& foo_table = inlet.getTable("foo");
  EXPECT_TRUE(foo_table.contains("bar"));
  EXPECT_TRUE(foo_table.contains("baz"));
}

TYPED_TEST(inlet_object, contains_from_bracket)
{
  std::string testString = "foo = { bar = true; baz = false }";
  DataStore ds;
  Inlet inlet = createBasicInlet<TypeParam>(&ds, testString);

  // Define schema
  // Check for existing fields
  inlet.addBool("foo/bar", "bar's description");

  inlet.addBool("foo/baz", "baz's description");

  EXPECT_TRUE(inlet["foo"].contains("bar"));
  EXPECT_TRUE(inlet["foo"].contains("baz"));
}

TYPED_TEST(inlet_object, array_from_bracket)
{
  DataStore ds;
  std::string testString =
    "luaArrays = { arr1 = { [0] = 4}, "
    "              arr2 = {[0] = true, [1] = false}, "
    "              arr3 = {[0] = 'hello', [1] = 'bye'}, "
    "              arr4 = { [0] = 2.4 } }";
  Inlet inlet = createBasicInlet<TypeParam>(&ds, testString);

  std::unordered_map<int, int> intMap;
  std::unordered_map<int, bool> boolMap;
  std::unordered_map<int, std::string> strMap;
  std::unordered_map<int, double> doubleMap;
  inlet.addIntArray("luaArrays/arr1");
  inlet.addBoolArray("luaArrays/arr2");
  inlet.addStringArray("luaArrays/arr3");
  inlet.addDoubleArray("luaArrays/arr4");

  std::unordered_map<int, int> expectedInts {{0, 4}};
  std::unordered_map<int, bool> expectedBools {{0, true}, {1, false}};
  std::unordered_map<int, std::string> expectedStrs {{0, "hello"}, {1, "bye"}};
  std::unordered_map<int, double> expectedDoubles {{0, 2.4}};

  intMap = inlet["luaArrays/arr1"].get<std::unordered_map<int, int>>();
  EXPECT_EQ(intMap, expectedInts);

  boolMap = inlet["luaArrays/arr2"].get<std::unordered_map<int, bool>>();
  EXPECT_EQ(boolMap, expectedBools);

  strMap = inlet["luaArrays/arr3"].get<std::unordered_map<int, std::string>>();
  EXPECT_EQ(strMap, expectedStrs);

  doubleMap = inlet["luaArrays/arr4"].get<std::unordered_map<int, double>>();
  EXPECT_EQ(doubleMap, expectedDoubles);
}

TYPED_TEST(inlet_object, primitive_type_checks)
{
  std::string testString =
    " bar = true; baz = 12; quux = 2.5; corge = 'hello' ";
  DataStore ds;
  Inlet inlet = createBasicInlet<TypeParam>(&ds, testString);

  // Define schema
  // Check for existing fields
  inlet.addBool("bar", "bar's description");

  inlet.addInt("baz", "baz's description");

  inlet.addDouble("quux", "quux's description");

  inlet.addString("corge", "corge's description");

  EXPECT_EQ(inlet["bar"].type(), InletType::Bool);
  bool bar = inlet["bar"];
  EXPECT_EQ(bar, true);

  EXPECT_EQ(inlet["baz"].type(), InletType::Integer);
  int baz = inlet["baz"];
  EXPECT_EQ(baz, 12);

  EXPECT_EQ(inlet["quux"].type(), InletType::Double);
  double quux = inlet["quux"];
  EXPECT_DOUBLE_EQ(quux, 2.5);

  EXPECT_EQ(inlet["corge"].type(), InletType::String);
  std::string corge = inlet["corge"];
  EXPECT_EQ(corge, "hello");
}

TYPED_TEST(inlet_object, composite_type_checks)
{
  std::string testString =
    "luaArrays = { arr1 = { [1] = 4}, "
    "              arr2 = {[4] = true, [8] = false} }; "
    "foo = { bar = true; baz = false }";
  DataStore ds;
  Inlet inlet = createBasicInlet<TypeParam>(&ds, testString);

  // Define schema
  // Check for existing fields
  inlet.addBool("foo/bar", "bar's description");

  inlet.addBool("foo/baz", "baz's description");

  inlet.addIntArray("luaArrays/arr1");
  inlet.addBoolArray("luaArrays/arr2");

  auto arr_table = inlet["luaArrays"];
  // The table containing the two arrays is not an array, but an object
  EXPECT_EQ(arr_table.type(), InletType::Object);

  // But the things it contains are arrays
  EXPECT_EQ(arr_table["arr1"].type(), InletType::Container);
  EXPECT_EQ(arr_table["arr2"].type(), InletType::Container);

  auto foo_table = inlet["foo"];
  // Similarly, the table containing the two bools is an object
  EXPECT_EQ(foo_table.type(), InletType::Object);

  // But the things it contains are booleans
  EXPECT_EQ(foo_table["bar"].type(), InletType::Bool);
  EXPECT_EQ(foo_table["baz"].type(), InletType::Bool);
}

TYPED_TEST(inlet_object, implicit_conversion_primitives)
{
  std::string testString =
    " bar = true; baz = 12; quux = 2.5; corge = 'hello'; arr = { [0] = 4, [1] "
    "= 6, [2] = 10}";
  DataStore ds;
  Inlet inlet = createBasicInlet<TypeParam>(&ds, testString);

  // Define schema
  inlet.addBool("bar", "bar's description");
  inlet.addInt("baz", "baz's description");
  inlet.addDouble("quux", "quux's description");
  inlet.addString("corge", "corge's description");

  inlet.addIntArray("arr");

  // Attempt both construction and assignment
  bool bar = inlet["bar"];
  EXPECT_EQ(bar, true);
  bar = inlet["bar"];
  EXPECT_EQ(bar, true);

  int baz = inlet["baz"];
  EXPECT_EQ(baz, 12);
  baz = inlet["baz"];
  EXPECT_EQ(baz, 12);

  double quux = inlet["quux"];
  EXPECT_DOUBLE_EQ(quux, 2.5);
  quux = inlet["quux"];
  EXPECT_DOUBLE_EQ(quux, 2.5);

  std::string corge = inlet["corge"];
  EXPECT_EQ(corge, "hello");
  corge = inlet["corge"];
  EXPECT_EQ(corge, "hello");

  std::unordered_map<int, int> expected_arr {{0, 4}, {1, 6}, {2, 10}};
  std::unordered_map<int, int> arr = inlet["arr"];
  EXPECT_EQ(arr, expected_arr);
  arr = inlet["arr"];
  EXPECT_EQ(arr, expected_arr);
}

template <typename InletReader>
class inlet_object_dict : public ::testing::Test
{ };

TYPED_TEST_SUITE(inlet_object_dict, axom::inlet::detail::ReaderTypes);

TYPED_TEST(inlet_object_dict, basic_dicts)
{
  std::string testString = "foo = { ['key1'] = 4, ['key3'] = 6, ['key2'] = 10}";
  DataStore ds;
  Inlet inlet = createBasicInlet<TypeParam>(&ds, testString);

  inlet.addIntDictionary("foo", "foo's description");
  std::unordered_map<std::string, int> dict = inlet["foo"];
  std::unordered_map<std::string, int> correct = {{"key1", 4},
                                                  {"key3", 6},
                                                  {"key2", 10}};
  EXPECT_EQ(dict, correct);
}

TYPED_TEST(inlet_object_dict, simple_dict_of_struct_by_value)
{
  std::string testString =
    "foo = { ['key1'] = { bar = true; baz = false}, "
    "        ['key2'] = { bar = false; baz = true} }";
  DataStore ds;
  Inlet inlet = createBasicInlet<TypeParam>(&ds, testString);

  auto& dict_table = inlet.addGenericDictionary("foo");

  dict_table.addBool("bar", "bar's description");
  dict_table.addBool("baz", "baz's description");
  std::unordered_map<std::string, Foo> expected_foos = {{"key1", {true, false}},
                                                        {"key2", {false, true}}};
  std::unordered_map<std::string, Foo> foos;
  foos = inlet["foo"].get<std::unordered_map<std::string, Foo>>();
  EXPECT_EQ(foos, expected_foos);
}

struct FooWithDict
{
  std::unordered_map<std::string, int> arr;
  bool operator==(const FooWithDict& other) const { return arr == other.arr; }
};

template <>
struct FromInlet<FooWithDict>
{
  FooWithDict operator()(const axom::inlet::Table& base)
  {
    FooWithDict f = {base["arr"]};
    return f;
  }
};

TYPED_TEST(inlet_object_dict, dict_of_struct_containing_dict)
{
  std::string testString =
    "foo = { ['key3'] = { arr = { ['key1'] = 3 }; }, "
    "        ['key4'] = { arr = { ['key2'] = 2 }; } }";
  DataStore ds;
  Inlet inlet = createBasicInlet<TypeParam>(&ds, testString);

  auto& dict_table = inlet.addGenericDictionary("foo");

  dict_table.addIntDictionary("arr", "arr's description");
  std::unordered_map<std::string, FooWithDict> expected_foos = {
    {"key3", {{{"key1", 3}}}},
    {"key4", {{{"key2", 2}}}}};
  std::unordered_map<std::string, FooWithDict> foos_with_dict;
  foos_with_dict =
    inlet["foo"].get<std::unordered_map<std::string, FooWithDict>>();
  EXPECT_EQ(foos_with_dict, expected_foos);
}

TYPED_TEST(inlet_object_dict, dict_of_struct_containing_array)
{
  std::string testString =
    "foo = { ['key3'] = { arr = { [0] = 3 }; }, "
    "        ['key4'] = { arr = { [0] = 2 }; } }";
  DataStore ds;
  Inlet inlet = createBasicInlet<TypeParam>(&ds, testString);

  auto& dict_table = inlet.addGenericDictionary("foo");

  dict_table.addIntArray("arr", "arr's description");
  std::unordered_map<std::string, FooWithArray> expected_foos = {
    {"key3", {{{0, 3}}}},
    {"key4", {{{0, 2}}}}};
  std::unordered_map<std::string, FooWithArray> foos_with_array;
  foos_with_array =
    inlet["foo"].get<std::unordered_map<std::string, FooWithArray>>();
  EXPECT_EQ(foos_with_array, expected_foos);
}

TYPED_TEST(inlet_object_dict, array_of_struct_containing_dict)
{
  std::string testString =
    "foo = { [0] = { arr = { ['key1'] = 3 }; }, "
    "        [1] = { arr = { ['key2'] = 2 }; } }";
  DataStore ds;
  Inlet inlet = createBasicInlet<TypeParam>(&ds, testString);

  auto& arr_table = inlet.addGenericArray("foo");

  arr_table.addIntDictionary("arr", "arr's description");
  std::unordered_map<int, FooWithDict> expected_foos = {{0, {{{"key1", 3}}}},
                                                        {1, {{{"key2", 2}}}}};
  std::unordered_map<int, FooWithDict> foos_with_dict;
  foos_with_dict = inlet["foo"].get<std::unordered_map<int, FooWithDict>>();
  EXPECT_EQ(foos_with_dict, expected_foos);
}

TEST(inlet_dict, mixed_keys_primitive)
{
  std::string testString = "foo = { ['key1'] = 4, [1] = 6 }";
  DataStore ds;
  auto inlet = createBasicInlet(&ds, testString);

  inlet.addIntDictionary("foo", "foo's description");
  std::unordered_map<VariantKey, int> dict = inlet["foo"];
  std::unordered_map<VariantKey, int> correct_dict = {{"key1", 4}, {1, 6}};
  EXPECT_EQ(dict, correct_dict);
}

TEST(inlet_dict, mixed_keys_primitive_ignore_string_only)
{
  std::string testString = "foo = { ['key1'] = 4, [1] = 6 }";
  DataStore ds;
  Inlet inlet = createBasicInlet(&ds, testString);

  inlet.addIntDictionary("foo", "foo's description");
  std::unordered_map<std::string, int> dict = inlet["foo"];
  std::unordered_map<std::string, int> correct_dict = {{"key1", 4}};
  EXPECT_EQ(dict, correct_dict);
}

TEST(inlet_dict, mixed_keys_primitive_ignore_int_only)
{
  std::string testString = "foo = { ['key1'] = 4, [1] = 6 }";
  DataStore ds;
  auto inlet = createBasicInlet(&ds, testString);

  inlet.addIntArray("foo", "foo's description");
  std::unordered_map<int, int> array = inlet["foo"];
  std::unordered_map<int, int> correct_array = {{1, 6}};
  EXPECT_EQ(array, correct_array);
}

TEST(inlet_dict, mixed_keys_object)
{
  std::string testString =
    "foo = { ['key1'] = { bar = true; baz = false}, "
    "        [1] = { bar = false; baz = true} }";
  DataStore ds;
  auto inlet = createBasicInlet(&ds, testString);

  auto& dict_table = inlet.addGenericDictionary("foo");

  dict_table.addBool("bar", "bar's description");
  dict_table.addBool("baz", "baz's description");
  std::unordered_map<VariantKey, Foo> expected_foos = {{"key1", {true, false}},
                                                       {1, {false, true}}};
  std::unordered_map<VariantKey, Foo> foos;
  foos = inlet["foo"].get<std::unordered_map<VariantKey, Foo>>();
  EXPECT_EQ(foos, expected_foos);
}

/*
FIXME: These are currently error conditions.  If these should be supported
or handled differently these tests can be re-enabled.

TEST(inlet_dict, mixed_keys_primitive_duplicated)
{
  std::string testString = "foo = { ['1'] = 4, [1] = 6 }";
  DataStore ds;
  auto inlet = createBasicInlet(&ds, testString);

  inlet.addIntDictionary("foo", "foo's description");
  std::unordered_map<VariantKey, int> dict = inlet["foo"];
  std::unordered_map<VariantKey, int> correct_dict = {{"1", 4}, {1, 6}};
  EXPECT_EQ(dict, correct_dict);
}

TEST(inlet_dict, key_with_slash)
{
  std::string testString =
    "foo = { ['key1/subkey1'] = 4, ['key3'] = 6, ['key2'] = 10}";
  DataStore ds;
  Inlet inlet = createBasicInlet(&ds, testString);

  inlet.addIntDictionary("foo", "foo's description");
  std::unordered_map<std::string, int> dict = inlet["foo"];
  std::unordered_map<std::string, int> correct = {{"key1/subkey1", 4},
                                                  {"key3", 6},
                                                  {"key2", 10}};
  EXPECT_EQ(dict, correct);
}
*/

// Noncontiguous array tests that are only valid in Lua
#ifdef AXOM_USE_SOL

TEST(inlet_object_lua, array_of_struct_containing_array)
{
  std::string testString =
    "foo = { [4] = { arr = { [1] = 3 }; }, "
    "        [7] = { arr = { [6] = 2 }; } }";
  DataStore ds;
  Inlet inlet = createBasicInlet<axom::inlet::LuaReader>(&ds, testString);

  auto& arr_table = inlet.addGenericArray("foo");

  arr_table.addIntArray("arr", "arr's description");
  std::unordered_map<int, FooWithArray> expected_foos = {{4, {{{1, 3}}}},
                                                         {7, {{{6, 2}}}}};
  std::unordered_map<int, FooWithArray> foos_with_arr;
  foos_with_arr = inlet["foo"].get<std::unordered_map<int, FooWithArray>>();
  EXPECT_EQ(foos_with_arr, expected_foos);
}

TEST(inlet_object_lua, array_from_bracket)
{
  DataStore ds;
  std::string testString =
    "luaArrays = { arr1 = { [1] = 4}, "
    "              arr2 = {[4] = true, [8] = false}, "
    "              arr3 = {[33] = 'hello', [2] = 'bye'}, "
    "              arr4 = { [12] = 2.4 } }";
  Inlet inlet = createBasicInlet<axom::inlet::LuaReader>(&ds, testString);

  std::unordered_map<int, int> intMap;
  std::unordered_map<int, bool> boolMap;
  std::unordered_map<int, std::string> strMap;
  std::unordered_map<int, double> doubleMap;
  inlet.addIntArray("luaArrays/arr1");
  inlet.addBoolArray("luaArrays/arr2");
  inlet.addStringArray("luaArrays/arr3");
  inlet.addDoubleArray("luaArrays/arr4");

  std::unordered_map<int, int> expectedInts {{1, 4}};
  std::unordered_map<int, bool> expectedBools {{4, true}, {8, false}};
  std::unordered_map<int, std::string> expectedStrs {{33, "hello"}, {2, "bye"}};
  std::unordered_map<int, double> expectedDoubles {{12, 2.4}};

  intMap = inlet["luaArrays/arr1"].get<std::unordered_map<int, int>>();
  EXPECT_EQ(intMap, expectedInts);

  boolMap = inlet["luaArrays/arr2"].get<std::unordered_map<int, bool>>();
  EXPECT_EQ(boolMap, expectedBools);

  strMap = inlet["luaArrays/arr3"].get<std::unordered_map<int, std::string>>();
  EXPECT_EQ(strMap, expectedStrs);

  doubleMap = inlet["luaArrays/arr4"].get<std::unordered_map<int, double>>();
  EXPECT_EQ(doubleMap, expectedDoubles);
}

TEST(inlet_object_lua_dict, dict_of_struct_containing_array)
{
  std::string testString =
    "foo = { ['key3'] = { arr = { [1] = 3 }; }, "
    "        ['key4'] = { arr = { [6] = 2 }; } }";
  DataStore ds;
  Inlet inlet = createBasicInlet<axom::inlet::LuaReader>(&ds, testString);

  auto& dict_table = inlet.addGenericDictionary("foo");

  dict_table.addIntArray("arr", "arr's description");
  std::unordered_map<std::string, FooWithArray> expected_foos = {
    {"key3", {{{1, 3}}}},
    {"key4", {{{6, 2}}}}};
  std::unordered_map<std::string, FooWithArray> foos_with_array;
  foos_with_array =
    inlet["foo"].get<std::unordered_map<std::string, FooWithArray>>();
  EXPECT_EQ(foos_with_array, expected_foos);
}

TEST(inlet_object_lua_dict, array_of_struct_containing_dict)
{
  std::string testString =
    "foo = { [7] = { arr = { ['key1'] = 3 }; }, "
    "        [4] = { arr = { ['key2'] = 2 }; } }";
  DataStore ds;
  Inlet inlet = createBasicInlet<axom::inlet::LuaReader>(&ds, testString);

  auto& arr_table = inlet.addGenericArray("foo");

  arr_table.addIntDictionary("arr", "arr's description");
  std::unordered_map<int, FooWithDict> expected_foos = {{7, {{{"key1", 3}}}},
                                                        {4, {{{"key2", 2}}}}};
  std::unordered_map<int, FooWithDict> foos_with_dict;
  foos_with_dict = inlet["foo"].get<std::unordered_map<int, FooWithDict>>();
  EXPECT_EQ(foos_with_dict, expected_foos);
}

#endif

//------------------------------------------------------------------------------
#include "axom/slic/core/SimpleLogger.hpp"
using axom::slic::SimpleLogger;

int main(int argc, char* argv[])
{
  int result = 0;

  ::testing::InitGoogleTest(&argc, argv);

  SimpleLogger logger;  // create & initialize test logger,

  // finalized when exiting main scope

  result = RUN_ALL_TESTS();

  return result;
}<|MERGE_RESOLUTION|>--- conflicted
+++ resolved
@@ -19,11 +19,7 @@
 
 using axom::inlet::Inlet;
 using axom::inlet::InletType;
-<<<<<<< HEAD
-using axom::inlet::LuaReader;
 using axom::inlet::VariantKey;
-=======
->>>>>>> 0f06326d
 using axom::sidre::DataStore;
 
 template <typename InletReader>
@@ -553,61 +549,6 @@
   EXPECT_EQ(foos_with_dict, expected_foos);
 }
 
-TEST(inlet_dict, mixed_keys_primitive)
-{
-  std::string testString = "foo = { ['key1'] = 4, [1] = 6 }";
-  DataStore ds;
-  auto inlet = createBasicInlet(&ds, testString);
-
-  inlet.addIntDictionary("foo", "foo's description");
-  std::unordered_map<VariantKey, int> dict = inlet["foo"];
-  std::unordered_map<VariantKey, int> correct_dict = {{"key1", 4}, {1, 6}};
-  EXPECT_EQ(dict, correct_dict);
-}
-
-TEST(inlet_dict, mixed_keys_primitive_ignore_string_only)
-{
-  std::string testString = "foo = { ['key1'] = 4, [1] = 6 }";
-  DataStore ds;
-  Inlet inlet = createBasicInlet(&ds, testString);
-
-  inlet.addIntDictionary("foo", "foo's description");
-  std::unordered_map<std::string, int> dict = inlet["foo"];
-  std::unordered_map<std::string, int> correct_dict = {{"key1", 4}};
-  EXPECT_EQ(dict, correct_dict);
-}
-
-TEST(inlet_dict, mixed_keys_primitive_ignore_int_only)
-{
-  std::string testString = "foo = { ['key1'] = 4, [1] = 6 }";
-  DataStore ds;
-  auto inlet = createBasicInlet(&ds, testString);
-
-  inlet.addIntArray("foo", "foo's description");
-  std::unordered_map<int, int> array = inlet["foo"];
-  std::unordered_map<int, int> correct_array = {{1, 6}};
-  EXPECT_EQ(array, correct_array);
-}
-
-TEST(inlet_dict, mixed_keys_object)
-{
-  std::string testString =
-    "foo = { ['key1'] = { bar = true; baz = false}, "
-    "        [1] = { bar = false; baz = true} }";
-  DataStore ds;
-  auto inlet = createBasicInlet(&ds, testString);
-
-  auto& dict_table = inlet.addGenericDictionary("foo");
-
-  dict_table.addBool("bar", "bar's description");
-  dict_table.addBool("baz", "baz's description");
-  std::unordered_map<VariantKey, Foo> expected_foos = {{"key1", {true, false}},
-                                                       {1, {false, true}}};
-  std::unordered_map<VariantKey, Foo> foos;
-  foos = inlet["foo"].get<std::unordered_map<VariantKey, Foo>>();
-  EXPECT_EQ(foos, expected_foos);
-}
-
 /*
 FIXME: These are currently error conditions.  If these should be supported
 or handled differently these tests can be re-enabled.
@@ -736,6 +677,61 @@
   EXPECT_EQ(foos_with_dict, expected_foos);
 }
 
+TEST(inlet_object_lua_dict, mixed_keys_primitive)
+{
+  std::string testString = "foo = { ['key1'] = 4, [1] = 6 }";
+  DataStore ds;
+  Inlet inlet = createBasicInlet<axom::inlet::LuaReader>(&ds, testString);
+
+  inlet.addIntDictionary("foo", "foo's description");
+  std::unordered_map<VariantKey, int> dict = inlet["foo"];
+  std::unordered_map<VariantKey, int> correct_dict = {{"key1", 4}, {1, 6}};
+  EXPECT_EQ(dict, correct_dict);
+}
+
+TEST(inlet_object_lua_dict, mixed_keys_primitive_ignore_string_only)
+{
+  std::string testString = "foo = { ['key1'] = 4, [1] = 6 }";
+  DataStore ds;
+  Inlet inlet = createBasicInlet<axom::inlet::LuaReader>(&ds, testString);
+
+  inlet.addIntDictionary("foo", "foo's description");
+  std::unordered_map<std::string, int> dict = inlet["foo"];
+  std::unordered_map<std::string, int> correct_dict = {{"key1", 4}};
+  EXPECT_EQ(dict, correct_dict);
+}
+
+TEST(inlet_object_lua_dict, mixed_keys_primitive_ignore_int_only)
+{
+  std::string testString = "foo = { ['key1'] = 4, [1] = 6 }";
+  DataStore ds;
+  Inlet inlet = createBasicInlet<axom::inlet::LuaReader>(&ds, testString);
+
+  inlet.addIntArray("foo", "foo's description");
+  std::unordered_map<int, int> array = inlet["foo"];
+  std::unordered_map<int, int> correct_array = {{1, 6}};
+  EXPECT_EQ(array, correct_array);
+}
+
+TEST(inlet_object_lua_dict, mixed_keys_object)
+{
+  std::string testString =
+    "foo = { ['key1'] = { bar = true; baz = false}, "
+    "        [1] = { bar = false; baz = true} }";
+  DataStore ds;
+  Inlet inlet = createBasicInlet<axom::inlet::LuaReader>(&ds, testString);
+
+  auto& dict_table = inlet.addGenericDictionary("foo");
+
+  dict_table.addBool("bar", "bar's description");
+  dict_table.addBool("baz", "baz's description");
+  std::unordered_map<VariantKey, Foo> expected_foos = {{"key1", {true, false}},
+                                                       {1, {false, true}}};
+  std::unordered_map<VariantKey, Foo> foos;
+  foos = inlet["foo"].get<std::unordered_map<VariantKey, Foo>>();
+  EXPECT_EQ(foos, expected_foos);
+}
+
 #endif
 
 //------------------------------------------------------------------------------
