// Copyright (c) 2017-2021, Lawrence Livermore National Security, LLC and
// other Axom Project Developers. See the top-level COPYRIGHT file for details.
//
// SPDX-License-Identifier: (BSD-3-Clause)

#include "axom/inlet/Container.hpp"

#include "axom/slic.hpp"
#include "axom/inlet/inlet_utils.hpp"
#include "axom/inlet/Proxy.hpp"

namespace axom
{
namespace inlet
{
template <typename Func>
void Container::forEachCollectionElement(Func&& func) const
{
  for(const auto& index : collectionIndices())
  {
    func(getContainer(detail::indexToString(index)));
  }
}

Container& Container::addContainer(const std::string& name,
                                   const std::string& description)
{
  // Create intermediate Containers if they don't already exist
  std::string currName = name;
  size_t found = currName.find("/");
  auto currContainer = this;

  while(found != std::string::npos)
  {
    const std::string currContainerName =
      appendPrefix(currContainer->m_name, currName.substr(0, found));
    // The current container will prepend its own prefix - just pass the basename
    if(!currContainer->hasChild<Container>(currName.substr(0, found)))
    {
      // Will the copy always be elided here with a move ctor
      // or do we need std::piecewise_construct/std::forward_as_tuple?
      const auto& emplace_result = currContainer->m_containerChildren.emplace(
        currContainerName,
        cpp11_compat::make_unique<Container>(currContainerName,
                                             "",
                                             m_reader,
                                             m_sidreRootGroup,
                                             m_unexpected_names,
                                             m_docEnabled));
      // emplace_result is a pair whose first element is an iterator to the inserted element
      currContainer = emplace_result.first->second.get();
    }
    else
    {
      currContainer = currContainer->m_containerChildren[currContainerName].get();
    }
    currName = currName.substr(found + 1);
    found = currName.find("/");
  }

  const std::string currContainerName =
    appendPrefix(currContainer->m_name, currName.substr(0, found));

  if(!currContainer->hasChild<Container>(currName))
  {
    const auto& emplace_result = currContainer->m_containerChildren.emplace(
      currContainerName,
      cpp11_compat::make_unique<Container>(currContainerName,
                                           description,
                                           m_reader,
                                           m_sidreRootGroup,
                                           m_unexpected_names,
                                           m_docEnabled));
    currContainer = emplace_result.first->second.get();
  }
  else
  {
    currContainer = currContainer->m_containerChildren[currContainerName].get();
  }

  return *currContainer;
}

Container& Container::addStruct(const std::string& name,
                                const std::string& description)
{
  auto& base_container = addContainer(name, description);
  for(Container& sub_container : m_nested_aggregates)
  {
    base_container.m_nested_aggregates.push_back(
      sub_container.addStruct(name, description));
  }
  if(isStructCollection())
  {
    for(const auto& index : collectionIndices())
    {
      base_container.m_nested_aggregates.push_back(
        getContainer(detail::indexToString(index)).addStruct(name, description));
    }
  }
  return base_container;
}

std::vector<VariantKey> Container::collectionIndices(bool trimAbsolute) const
{
  std::vector<VariantKey> indices;
  // Not having indices is not necessarily an error, as the collection
  // could exist but just be empty
  if(m_sidreGroup->hasGroup(detail::COLLECTION_INDICES_NAME))
  {
    auto group = m_sidreGroup->getGroup(detail::COLLECTION_INDICES_NAME);
    indices.reserve(group->getNumViews());
    for(auto idx = group->getFirstValidViewIndex(); sidre::indexIsValid(idx);
        idx = group->getNextValidViewIndex(idx))
    {
      auto view = group->getView(idx);
      if(view->getTypeID() == axom::sidre::CHAR8_STR_ID)
      {
        std::string string_idx = view->getString();
        VariantKey key = string_idx;
        if(trimAbsolute)
        {
          // If the index is full/absolute, we only care about the last segment of it
          string_idx = removeBeforeDelimiter(string_idx);
          // The basename might be an integer, so check and convert accordingly
          int idx_as_int;
          if(checkedConvertToInt(string_idx, idx_as_int))
          {
            key = idx_as_int;
          }
          else
          {
            key = string_idx;
          }
        }
        indices.push_back(key);
      }
      else
      {
        indices.push_back(view->getData<int>());
      }
    }
  }
  return indices;
}

std::vector<std::pair<std::string, std::string>>
Container::collectionIndicesWithPaths(const std::string& name) const
{
  std::vector<std::pair<std::string, std::string>> result;
  for(const auto& indexLabel : collectionIndices(false))
  {
    auto stringLabel = detail::indexToString(indexLabel);
    // Since the index is absolute, we only care about the last segment of it
    // But since it's an absolute path then it gets used as the fullPath
    // which is used by the Reader to search in the input file
    const auto baseName = removeBeforeDelimiter(stringLabel);
    const auto fullPath = appendPrefix(stringLabel, name);
    // e.g. fullPath could be foo/1/bar for field "bar" at index 1 of array "foo"
    result.push_back({baseName, fullPath});
  }
  return result;
}

Verifiable<Container>& Container::addBoolArray(const std::string& name,
                                               const std::string& description)
{
  return addPrimitiveArray<bool>(name, description);
}

Verifiable<Container>& Container::addIntArray(const std::string& name,
                                              const std::string& description)
{
  return addPrimitiveArray<int>(name, description);
}

Verifiable<Container>& Container::addDoubleArray(const std::string& name,
                                                 const std::string& description)
{
  return addPrimitiveArray<double>(name, description);
}

Verifiable<Container>& Container::addStringArray(const std::string& name,
                                                 const std::string& description)
{
  return addPrimitiveArray<std::string>(name, description);
}

template <typename Key>
Container& Container::addStructCollection(const std::string& name,
                                          const std::string& description)
{
  auto& container =
    addContainer(appendPrefix(name, detail::COLLECTION_GROUP_NAME), description);
  for(Container& sub_container : m_nested_aggregates)
  {
    container.m_nested_aggregates.push_back(
      sub_container.addStructCollection<Key>(name, description));
  }
  if(isStructCollection())
  {
    // Iterate over each element and forward the call to addPrimitiveArray
    for(const auto& indexPath : collectionIndicesWithPaths(name))
    {
      container.m_nested_aggregates.push_back(
        getContainer(indexPath.first).addStructCollection<Key>(name, description));
    }
    markAsStructCollection(*container.m_sidreGroup);
  }
  else
  {
    std::vector<Key> indices;
    std::string fullName = appendPrefix(m_name, name);
    fullName = removeAllInstances(fullName, detail::COLLECTION_GROUP_NAME + "/");
<<<<<<< HEAD
    detail::updateUnexpectedNames(fullName, m_unexpected_names);
    if(m_reader.getIndices(fullName, indices))
=======
    const auto result = m_reader.getIndices(fullName, indices);
    if(result == ReaderResult::Success)
>>>>>>> 0e71819f
    {
      container.addIndicesGroup(indices, description);
    }
    markRetrievalStatus(*container.m_sidreGroup, result);
    markAsStructCollection(*container.m_sidreGroup);
  }
  return container;
}

Container& Container::addStructArray(const std::string& name,
                                     const std::string& description)
{
  return addStructCollection<int>(name, description);
}

Verifiable<Container>& Container::addBoolDictionary(const std::string& name,
                                                    const std::string& description)
{
  return addPrimitiveArray<bool>(name, description, true);
}

Verifiable<Container>& Container::addIntDictionary(const std::string& name,
                                                   const std::string& description)
{
  return addPrimitiveArray<int>(name, description, true);
}

Verifiable<Container>& Container::addDoubleDictionary(const std::string& name,
                                                      const std::string& description)
{
  return addPrimitiveArray<double>(name, description, true);
}

Verifiable<Container>& Container::addStringDictionary(const std::string& name,
                                                      const std::string& description)
{
  return addPrimitiveArray<std::string>(name, description, true);
}

Container& Container::addStructDictionary(const std::string& name,
                                          const std::string& description)
{
  return addStructCollection<VariantKey>(name, description);
}

axom::sidre::Group* Container::createSidreGroup(const std::string& name,
                                                const std::string& description)
{
  SLIC_ASSERT_MSG(m_sidreRootGroup != nullptr,
                  "[Inlet] Sidre Datastore Group not set");

  if(m_sidreRootGroup->hasGroup(name))
  {
    SLIC_WARNING("[Inlet] Cannot add value that already exists: " + name);
    setWarningFlag(m_sidreRootGroup);
    return nullptr;
  }

  axom::sidre::Group* sidreGroup = m_sidreRootGroup->createGroup(name);
  sidreGroup->createViewString("InletType", "Field");
  SLIC_ASSERT_MSG(sidreGroup != nullptr, "[Inlet] Sidre failed to create group");
  if(description != "")
  {
    sidreGroup->createViewString("description", description);
  }

  return sidreGroup;
}

Field& Container::addField(axom::sidre::Group* sidreGroup,
                           axom::sidre::DataTypeId type,
                           const std::string& fullName,
                           const std::string& name)
{
  const size_t found = name.find_last_of("/");
  auto currContainer = this;
  if(found != std::string::npos)
  {
    // This will add any intermediate Containers (if not present) before adding the field
    currContainer = &addContainer(name.substr(0, found));
  }
  const auto& emplace_result = currContainer->m_fieldChildren.emplace(
    fullName,
    cpp11_compat::make_unique<Field>(sidreGroup,
                                     m_sidreRootGroup,
                                     type,
                                     m_docEnabled));
  // emplace_result is a pair whose first element is an iterator to the inserted element
  return *(emplace_result.first->second);
}

Function& Container::addFunctionInternal(axom::sidre::Group* sidreGroup,
                                         FunctionVariant&& func,
                                         const std::string& fullName,
                                         const std::string& name)
{
  const size_t found = name.find_last_of("/");
  auto currContainer = this;
  if(found != std::string::npos)
  {
    // This will add any intermediate Containers (if not present) before adding the field
    currContainer = &addContainer(name.substr(0, found));
  }
  const auto& emplace_result = currContainer->m_functionChildren.emplace(
    fullName,
    cpp11_compat::make_unique<Function>(sidreGroup,
                                        m_sidreRootGroup,
                                        std::move(func),
                                        m_docEnabled));
  // emplace_result is a pair whose first element is an iterator to the inserted element
  return *(emplace_result.first->second);
}

template <typename T, typename SFINAE>
VerifiableScalar& Container::addPrimitive(const std::string& name,
                                          const std::string& description,
                                          bool forArray,
                                          T val,
                                          const std::string& pathOverride)
{
  if(isStructCollection() || !m_nested_aggregates.empty())
  {
    // If it has indices, we're adding a primitive field to an array
    // of structs, so we need to iterate over the subcontainers
    // corresponding to elements of the array
    std::vector<std::reference_wrapper<VerifiableScalar>> fields;
    for(Container& container : m_nested_aggregates)
    {
      fields.push_back(
        container.addPrimitive<T>(name, description, forArray, val));
    }
    if(isStructCollection())
    {
      for(const auto& indexPath : collectionIndicesWithPaths(name))
      {
        // Add a primitive to an array element (which is a struct)
        fields.push_back(
          getContainer(indexPath.first)
            .addPrimitive<T>(name, description, forArray, val, indexPath.second));
      }
    }
    // Create an aggregate field so requirements can be collectively imposed
    // on all elements of the array
    m_aggregate_fields.emplace_back(std::move(fields));

    // Remove when C++17 is available
    return m_aggregate_fields.back();
  }
  else
  {
    // Otherwise actually add a Field
    std::string fullName = appendPrefix(m_name, name);
    axom::sidre::Group* sidreGroup = createSidreGroup(fullName, description);
    SLIC_ERROR_IF(
      sidreGroup == nullptr,
      fmt::format("Failed to create Sidre group with name '{0}'", fullName));
    // If a pathOverride is specified, needed when Inlet-internal groups
    // are part of fullName
    std::string lookupPath = (pathOverride.empty()) ? fullName : pathOverride;
    lookupPath =
      removeAllInstances(lookupPath, detail::COLLECTION_GROUP_NAME + "/");
    detail::updateUnexpectedNames(lookupPath, m_unexpected_names);
    auto typeId = addPrimitiveHelper(sidreGroup, lookupPath, forArray, val);
    return addField(sidreGroup, typeId, fullName, name);
  }
}

template <>
axom::sidre::DataTypeId Container::addPrimitiveHelper<bool>(
  axom::sidre::Group* sidreGroup,
  const std::string& lookupPath,
  bool forArray,
  bool val)
{
  const auto result = m_reader.getBool(lookupPath, val);
  if(forArray || result == ReaderResult::Success)
  {
    sidreGroup->createViewScalar("value", val ? int8(1) : int8(0));
  }
  markRetrievalStatus(*sidreGroup, result);
  return axom::sidre::DataTypeId::INT8_ID;
}

template <>
axom::sidre::DataTypeId Container::addPrimitiveHelper<int>(
  axom::sidre::Group* sidreGroup,
  const std::string& lookupPath,
  bool forArray,
  int val)
{
  const auto result = m_reader.getInt(lookupPath, val);
  if(forArray || result == ReaderResult::Success)
  {
    sidreGroup->createViewScalar("value", val);
  }
  markRetrievalStatus(*sidreGroup, result);
  return axom::sidre::DataTypeId::INT_ID;
}

template <>
axom::sidre::DataTypeId Container::addPrimitiveHelper<double>(
  axom::sidre::Group* sidreGroup,
  const std::string& lookupPath,
  bool forArray,
  double val)
{
  const auto result = m_reader.getDouble(lookupPath, val);
  if(forArray || result == ReaderResult::Success)
  {
    sidreGroup->createViewScalar("value", val);
  }
  markRetrievalStatus(*sidreGroup, result);
  return axom::sidre::DataTypeId::DOUBLE_ID;
}

template <>
axom::sidre::DataTypeId Container::addPrimitiveHelper<std::string>(
  axom::sidre::Group* sidreGroup,
  const std::string& lookupPath,
  bool forArray,
  std::string val)
{
  const auto result = m_reader.getString(lookupPath, val);
  if(forArray || result == ReaderResult::Success)
  {
    sidreGroup->createViewString("value", val);
  }
  markRetrievalStatus(*sidreGroup, result);
  return axom::sidre::DataTypeId::CHAR8_STR_ID;
}

namespace detail
{
/*!
  *****************************************************************************
  * \brief Adds the contents of an array to the container
  * 
  * \return The keys that were added
  *****************************************************************************
  */
template <typename T>
std::vector<VariantKey> registerCollection(Container& container,
                                           const std::unordered_map<int, T>& collection)
{
  std::vector<VariantKey> result;
  for(const auto& entry : collection)
  {
    result.push_back(entry.first);
    container.addPrimitive(std::to_string(entry.first), "", true, entry.second);
  }
  return result;
}

/*!
  *****************************************************************************
  * \brief Adds the contents of a dict to the container
  * 
  * \return The keys that were added
  *****************************************************************************
  */
template <typename T>
std::vector<VariantKey> registerCollection(
  Container& container,
  const std::unordered_map<VariantKey, T>& collection)
{
  std::vector<VariantKey> result;
  for(const auto& entry : collection)
  {
    result.push_back(entry.first);
    auto string_key = indexToString(entry.first);
    SLIC_ERROR_IF(
      string_key.find('/') != std::string::npos,
      fmt::format("[Inlet] Dictionary key '{0}' contains illegal character '/'",
                  string_key));
    SLIC_ERROR_IF(string_key.empty(),
                  "[Inlet] Dictionary key cannot be the empty string");
    container.addPrimitive(string_key, "", true, entry.second);
  }
  return result;
}

/*!
 *****************************************************************************
 * \brief Implementation helper for adding primitive arrays
 * 
 * \note Structs are used for partial template specializations
 *****************************************************************************
 */
template <typename Key, typename Primitive>
struct PrimitiveArrayHelper
{ };

template <typename Key>
struct PrimitiveArrayHelper<Key, bool>
{
  /*!
   *****************************************************************************
   * \brief Finalizes the creation of a collection
   * \param [inout] container The container to add the collection to
   * \param [in] reader The Reader object to read the collection from
   * \param [in] lookupPath The path within the input file to the collection
   * 
   * \return The keys from the collection that was added
   *****************************************************************************
   */
  static std::vector<VariantKey> add(Container& container,
                                     Reader& reader,
                                     const std::string& lookupPath)
  {
    std::unordered_map<Key, bool> map;
    // Failure to retrieve a map is not necessarily an error
    const auto result = reader.getBoolMap(lookupPath, map);
    markRetrievalStatus(*container.sidreGroup(), result);
    return registerCollection(container, map);
  }
};

template <typename Key>
struct PrimitiveArrayHelper<Key, int>
{
  static std::vector<VariantKey> add(Container& container,
                                     Reader& reader,
                                     const std::string& lookupPath)
  {
    std::unordered_map<Key, int> map;
    const auto result = reader.getIntMap(lookupPath, map);
    markRetrievalStatus(*container.sidreGroup(), result);
    return registerCollection(container, map);
  }
};

template <typename Key>
struct PrimitiveArrayHelper<Key, double>
{
  static std::vector<VariantKey> add(Container& container,
                                     Reader& reader,
                                     const std::string& lookupPath)
  {
    std::unordered_map<Key, double> map;
    const auto result = reader.getDoubleMap(lookupPath, map);
    markRetrievalStatus(*container.sidreGroup(), result);
    return registerCollection(container, map);
  }
};

template <typename Key>
struct PrimitiveArrayHelper<Key, std::string>
{
  static std::vector<VariantKey> add(Container& container,
                                     Reader& reader,
                                     const std::string& lookupPath)
  {
    std::unordered_map<Key, std::string> map;
    const auto result = reader.getStringMap(lookupPath, map);
    markRetrievalStatus(*container.sidreGroup(), result);
    return registerCollection(container, map);
  }
};

void addIndexViewToGroup(sidre::Group& group, const int& index)
{
  group.createViewScalar("", index);
}

void addIndexViewToGroup(sidre::Group& group, const std::string& index)
{
  group.createViewString("", index);
}

void addIndexViewToGroup(sidre::Group& group, const VariantKey& index)
{
  if(index.type() == InletType::String)
  {
    addIndexViewToGroup(group, static_cast<std::string>(index));
  }
  else
  {
    addIndexViewToGroup(group, static_cast<int>(index));
  }
}

void updateUnexpectedNames(const std::string& accessed_name,
                           std::unordered_set<std::string>& unexpected_names)
{
  for(auto iter = unexpected_names.begin(); iter != unexpected_names.end();)
  {
    // Check if the possibly unexpected name is a substring of the accessed name,
    // if it is, then it gets marked as expected via removal
    if(accessed_name.find(*iter) != std::string::npos)
    {
      iter = unexpected_names.erase(iter);
    }
    else
    {
      ++iter;
    }
  }
}

}  // end namespace detail

template <typename Key>
void Container::addIndicesGroup(const std::vector<Key>& indices,
                                const std::string& description)
{
  sidre::Group* indices_group =
    m_sidreGroup->createGroup(detail::COLLECTION_INDICES_NAME,
                              /* list_format = */ true);
  // For each index, add a container whose name is its index
  // Schema for struct is defined using the returned container
  for(const auto& idx : indices)
  {
    const std::string string_idx =
      removeBeforeDelimiter(detail::indexToString(idx));
    addContainer(string_idx, description);
    std::string absolute = appendPrefix(m_name, detail::indexToString(idx));
    absolute = removeAllInstances(absolute, detail::COLLECTION_GROUP_NAME + "/");
    detail::addIndexViewToGroup(*indices_group, absolute);
  }
}

template <typename T, typename SFINAE>
Verifiable<Container>& Container::addPrimitiveArray(const std::string& name,
                                                    const std::string& description,
                                                    const bool isDict,
                                                    const std::string& pathOverride)
{
  if(isStructCollection() || !m_nested_aggregates.empty())
  {
    // Adding an array of primitive field to an array of structs
    std::vector<std::reference_wrapper<Verifiable>> containers;
    for(Container& container : m_nested_aggregates)
    {
      containers.push_back(
        container.addPrimitiveArray<T>(name, description, isDict));
    }
    if(isStructCollection())
    {
      // Iterate over each element and forward the call to addPrimitiveArray
      for(const auto& indexPath : collectionIndicesWithPaths(name))
      {
        containers.push_back(
          getContainer(indexPath.first)
            .addPrimitiveArray<T>(name, description, isDict, indexPath.second));
      }
    }

    m_aggregate_containers.emplace_back(std::move(containers));

    // Remove when C++17 is available
    return m_aggregate_containers.back();
  }
  else
  {
    // "base case", create a container for the field and fill it in with the helper
    auto& container =
      addContainer(appendPrefix(name, detail::COLLECTION_GROUP_NAME),
                   description);
    const std::string& fullName = appendPrefix(m_name, name);
    std::string lookupPath = (pathOverride.empty()) ? fullName : pathOverride;
    lookupPath =
      removeAllInstances(lookupPath, detail::COLLECTION_GROUP_NAME + "/");
    detail::updateUnexpectedNames(lookupPath, m_unexpected_names);
    std::vector<VariantKey> indices;
    if(isDict)
    {
      indices = detail::PrimitiveArrayHelper<VariantKey, T>::add(container,
                                                                 m_reader,
                                                                 lookupPath);
    }
    else
    {
      indices =
        detail::PrimitiveArrayHelper<int, T>::add(container, m_reader, lookupPath);
    }
    // Copy the indices to the datastore to keep track of integer vs. string indices
    if(!indices.empty())
    {
      container.addIndicesGroup(indices, description);
    }
    return container;
  }
}

Verifiable<Function>& Container::addFunction(const std::string& name,
                                             const FunctionTag ret_type,
                                             const std::vector<FunctionTag>& arg_types,
                                             const std::string& description,
                                             const std::string& pathOverride)
{
  if(isStructCollection() || !m_nested_aggregates.empty())
  {
    // If it has indices, we're adding a primitive field to an array
    // of structs, so we need to iterate over the subcontainers
    // corresponding to elements of the array
    std::vector<std::reference_wrapper<Verifiable<Function>>> funcs;
    for(Container& container : m_nested_aggregates)
    {
      funcs.push_back(
        container.addFunction(name, ret_type, arg_types, description));
    }
    if(isStructCollection())
    {
      for(const auto& indexPath : collectionIndicesWithPaths(name))
      {
        // Add a primitive to an array element (which is a struct)
        funcs.push_back(
          getContainer(indexPath.first)
            .addFunction(name, ret_type, arg_types, description, indexPath.second));
      }
    }

    // Create an aggregate field so requirements can be collectively imposed
    // on all elements of the array
    m_aggregate_funcs.emplace_back(std::move(funcs));

    // Remove when C++17 is available
    return m_aggregate_funcs.back();
  }
  else
  {
    // Otherwise actually add a Field
    std::string fullName = appendPrefix(m_name, name);
    axom::sidre::Group* sidreGroup = createSidreGroup(fullName, description);
    SLIC_ERROR_IF(
      sidreGroup == nullptr,
      fmt::format("Failed to create Sidre group with name '{0}'", fullName));
    // If a pathOverride is specified, needed when Inlet-internal groups
    // are part of fullName
    std::string lookupPath = (pathOverride.empty()) ? fullName : pathOverride;
    lookupPath =
      removeAllInstances(lookupPath, detail::COLLECTION_GROUP_NAME + "/");
    detail::updateUnexpectedNames(lookupPath, m_unexpected_names);
    auto func = m_reader.getFunction(lookupPath, ret_type, arg_types);
    return addFunctionInternal(sidreGroup, std::move(func), fullName, name);
  }
}

Proxy Container::operator[](const std::string& name) const
{
  const bool has_container = hasContainer(name);
  const bool has_field = hasField(name);
  const bool has_func = hasFunction(name);

  // Ambiguous case - both a container and field exist with the same name
  if((has_container && has_field) || (has_field && has_func) ||
     (has_container && has_func))
  {
    const std::string msg = fmt::format(
      "[Inlet] Ambiguous lookup - more than one of a container/field/function "
      "with name '{0}' exist",
      name);
    SLIC_ERROR(msg);
    return Proxy();
  }

  else if(has_container)
  {
    return Proxy(getContainer(name));
  }

  else if(has_field)
  {
    return Proxy(getField(name));
  }

  else if(has_func)
  {
    return Proxy(getFunction(name));
  }

  // Neither exists
  else
  {
    std::string msg = fmt::format(
      "[Inlet] No container, field, or function with name '{0}' exists",
      name);
    SLIC_ERROR(msg);
    return Proxy();
  }
}

Container& Container::required(bool isRequired)
{
  // If it's a struct collection we set the individual fields as required,
  // and also the collection container itself, as the user would expect that marking
  // a struct collection as required means that it is non-empty
  if(isStructCollection())
  {
    forEachCollectionElement(
      [isRequired](Container& container) { container.required(isRequired); });
  }

  SLIC_ASSERT_MSG(m_sidreGroup != nullptr,
                  "[Inlet] Container specific Sidre Datastore Group not set");
  setRequired(*m_sidreGroup, *m_sidreRootGroup, isRequired);
  return *this;
}

bool Container::isRequired() const
{
  if(isStructCollection())
  {
    bool result = false;
    forEachCollectionElement([&result](Container& container) {
      if(container.isRequired())
      {
        result = true;
      }
    });
    return result;
  }

  SLIC_ASSERT_MSG(m_sidreGroup != nullptr,
                  "[Inlet] Container specific Sidre Datastore Group not set");
  return checkIfRequired(*m_sidreGroup, *m_sidreRootGroup);
}

Container& Container::registerVerifier(std::function<bool(const Container&)> lambda)
{
  if(isStructCollection())
  {
    forEachCollectionElement(
      [&lambda](Container& container) { container.registerVerifier(lambda); });
  }
  else
  {
    SLIC_WARNING_IF(m_verifier,
                    fmt::format("[Inlet] Verifier for Container "
                                "already set: {0}",
                                m_name));
    m_verifier = lambda;
  }
  return *this;
}

bool Container::verify() const
{
  // Whether the calling container has any "truthy" subcontainers, fields, or functions
  // If the name is empty then we're the global (root) container, which we always
  // consider to be defined
  const bool this_container_defined = static_cast<bool>(*this) || m_name.empty();

  // If this container was required, make sure something was defined in it
  bool verified =
    verifyRequired(*m_sidreGroup, this_container_defined, "Container");

  // Verify this Container if a lambda was configured
  if(this_container_defined && m_verifier && !m_verifier(*this))
  {
    verified = false;
    SLIC_WARNING(
      fmt::format("[Inlet] Container failed verification: {0}", m_name));
  }

  // Checking the child objects is not needed if the container is empty
  if(this_container_defined)
  {
    // Verify the child Fields of this Container
    for(const auto& field : m_fieldChildren)
    {
      verified = verified && field.second->verify();
    }
    // Verify the child Containers of this Container
    for(const auto& container : m_containerChildren)
    {
      verified = verified && container.second->verify();
    }

    // Verify the child Functions of this Container
    for(const auto& function : m_functionChildren)
    {
      verified = verified && function.second->verify();
    }
  }
  // If this has a collection group, it always needs to be verified, as annotations
  // may have been applied to the collection group and not the calling group
  else if(hasContainer(detail::COLLECTION_GROUP_NAME))
  {
    verified = verified && getContainer(detail::COLLECTION_GROUP_NAME).verify();
  }

  return verified;
}

template <>
std::unordered_map<std::string, std::unique_ptr<Container>> Container::*
Container::getChildren()
{
  return &Container::m_containerChildren;
}

template <>
std::unordered_map<std::string, std::unique_ptr<Field>> Container::*
Container::getChildren()
{
  return &Container::m_fieldChildren;
}

template <>
std::unordered_map<std::string, std::unique_ptr<Function>> Container::*
Container::getChildren()
{
  return &Container::m_functionChildren;
}

template <typename T>
bool Container::hasChild(const std::string& childName) const
{
  const auto& children = this->*getChildren<T>();
  return children.find(appendPrefix(m_name, childName)) != children.end();
}

template <typename T>
T* Container::getChildInternal(const std::string& childName) const
{
  std::string name = childName;
  size_t found = name.find("/");
  auto currContainer = this;

  while(found != std::string::npos)
  {
    const std::string& currName = name.substr(0, found);
    if(currContainer->hasChild<Container>(currName))
    {
      currContainer = currContainer->m_containerChildren
                        .at(appendPrefix(currContainer->m_name, currName))
                        .get();
    }
    else
    {
      return nullptr;
    }
    name = name.substr(found + 1);
    found = name.find("/");
  }

  if(currContainer->hasChild<T>(name))
  {
    const auto& children = currContainer->*getChildren<T>();
    return children.at(appendPrefix(currContainer->m_name, name)).get();
  }
  return nullptr;
}

bool Container::hasContainer(const std::string& containerName) const
{
  return static_cast<bool>(getChildInternal<Container>(containerName));
}

bool Container::hasField(const std::string& fieldName) const
{
  return static_cast<bool>(getChildInternal<Field>(fieldName));
}

bool Container::hasFunction(const std::string& fieldName) const
{
  return static_cast<bool>(getChildInternal<Function>(fieldName));
}

Container& Container::getContainer(const std::string& containerName) const
{
  auto container = getChildInternal<Container>(containerName);
  if(!container)
  {
    SLIC_ERROR(fmt::format("[Inlet] Container not found: {0}", containerName));
  }
  return *container;
}

Field& Container::getField(const std::string& fieldName) const
{
  auto field = getChildInternal<Field>(fieldName);
  if(!field)
  {
    SLIC_ERROR(fmt::format("[Inlet] Field not found: {0}", fieldName));
  }
  return *field;
}

Function& Container::getFunction(const std::string& funcName) const
{
  auto func = getChildInternal<Function>(funcName);
  if(!func)
  {
    SLIC_ERROR(fmt::format("[Inlet] Function not found: {0}", funcName));
  }
  return *func;
}

std::string Container::name() const { return m_name; }

bool Container::contains(const std::string& name) const
{
  if(auto container = getChildInternal<Container>(name))
  {
    // call operator bool on the container itself
    return static_cast<bool>(*container);
  }
  else if(auto field = getChildInternal<Field>(name))
  {
    // call operator bool on the field itself
    return static_cast<bool>(*field);
  }
  else if(auto function = getChildInternal<Function>(name))
  {
    // call operator bool on the function itself
    return static_cast<bool>(*function);
  }
  return false;
}

Container::operator bool() const
{
  // Check if any of its child containers are nontrivial
  const bool has_containers =
    std::any_of(m_containerChildren.begin(),
                m_containerChildren.end(),
                [](const decltype(m_containerChildren)::value_type& entry) {
                  return static_cast<bool>(*entry.second);
                });

  const bool has_fields =
    std::any_of(m_fieldChildren.begin(),
                m_fieldChildren.end(),
                [](const decltype(m_fieldChildren)::value_type& entry) {
                  return static_cast<bool>(*entry.second);
                });

  const bool has_functions =
    std::any_of(m_functionChildren.begin(),
                m_functionChildren.end(),
                [](const decltype(m_functionChildren)::value_type& entry) {
                  return static_cast<bool>(*entry.second);
                });

  return has_containers || has_fields || has_functions;
}

const std::unordered_map<std::string, std::unique_ptr<Container>>&
Container::getChildContainers() const
{
  return m_containerChildren;
}

const std::unordered_map<std::string, std::unique_ptr<Field>>&
Container::getChildFields() const
{
  return m_fieldChildren;
}

}  // end namespace inlet
}  // end namespace axom<|MERGE_RESOLUTION|>--- conflicted
+++ resolved
@@ -212,13 +212,9 @@
     std::vector<Key> indices;
     std::string fullName = appendPrefix(m_name, name);
     fullName = removeAllInstances(fullName, detail::COLLECTION_GROUP_NAME + "/");
-<<<<<<< HEAD
     detail::updateUnexpectedNames(fullName, m_unexpected_names);
-    if(m_reader.getIndices(fullName, indices))
-=======
     const auto result = m_reader.getIndices(fullName, indices);
     if(result == ReaderResult::Success)
->>>>>>> 0e71819f
     {
       container.addIndicesGroup(indices, description);
     }
