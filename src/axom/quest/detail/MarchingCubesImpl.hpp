--- conflicted
+++ resolved
@@ -123,12 +123,11 @@
         {
           const double* coordsPtr = coordValues[d].as_double_ptr();
           m_coordsViews[d] =
-            axom::ArrayView<const double, DIM>(coordsPtr, m_pShape, strides);
+            axom::ArrayView<const double, DIM, MemorySpace>(coordsPtr, m_pShape, strides);
         }
       }
       else
       {
-<<<<<<< HEAD
         assert(false); // Temporarily not supported, since supporting ghosts.
         const bool isInterleaved =
           conduit::blueprint::mcarray::is_interleaved(coordValues);
@@ -137,15 +136,8 @@
         {
           const double* coordsPtr = coordValues[d].as_double_ptr();
           m_coordsViews[d] =
-            axom::ArrayView<const double, DIM>(coordsPtr, m_pShape, coordSp);
+            axom::ArrayView<const double, DIM, MemorySpace>(coordsPtr, m_pShape, coordSp);
         }
-=======
-        const double* coordsPtr = coordValues[d].as_double_ptr();
-        m_coordsViews[d] =
-          axom::ArrayView<const double, DIM, MemorySpace>(coordsPtr,
-                                                          m_pShape,
-                                                          coordSp);
->>>>>>> 985ce90e
       }
     }
 #endif
@@ -154,7 +146,6 @@
     {
       auto& fcnValues = dom.fetch_existing(fcnPath + "/values");
       const double* fcnPtr = fcnValues.as_double_ptr();
-<<<<<<< HEAD
       if(dom.fetch_existing(fcnPath).has_child("strides"))
       {
         const auto* stridesPtr = dom.fetch_existing(fcnPath + "/strides").as_int32_ptr();
@@ -163,16 +154,12 @@
         {
           strides[d] = stridesPtr[d];
         }
-        m_fcnView = axom::ArrayView<const double, DIM>(fcnPtr, m_pShape, strides);
+        m_fcnView = axom::ArrayView<const double, DIM, MemorySpace>(fcnPtr, m_pShape, strides);
       }
       else
       {
-        m_fcnView = axom::ArrayView<const double, DIM>(fcnPtr, m_pShape);
-      }
-=======
-      m_fcnView =
-        axom::ArrayView<const double, DIM, MemorySpace>(fcnPtr, m_pShape);
->>>>>>> 985ce90e
+        m_fcnView = axom::ArrayView<const double, DIM, MemorySpace>(fcnPtr, m_pShape);
+      }
     }
 
     // Mask
@@ -835,11 +822,8 @@
     }
   }
 
-<<<<<<< HEAD
   //!@brief Output contour mesh to a mint::UnstructuredMesh object.
   // TODO: If cellIdField was allocated by user, we should look at its strides/offsets.
-=======
->>>>>>> 985ce90e
   void populateContourMesh(
     axom::mint::UnstructuredMesh<axom::mint::SINGLE_SHAPE>& mesh,
     const std::string& cellIdField,
