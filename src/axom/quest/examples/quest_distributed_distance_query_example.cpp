// Copyright (c) 2017-2023, Lawrence Livermore National Security, LLC and
// other Axom Project Developers. See the top-level COPYRIGHT file for details.
//
// SPDX-License-Identifier: (BSD-3-Clause)

/*!
 * \file quest_distributed_distance_query_example.cpp
 * \brief Driver for a distributed distance query
 */

// Axom includes
#include "axom/config.hpp"
#include "axom/core.hpp"
#include "axom/slic.hpp"
#include "axom/primal.hpp"
#include "axom/sidre.hpp"
#include "axom/quest.hpp"
#include "axom/slam.hpp"
#include "axom/core/Types.hpp"

#include "conduit_blueprint.hpp"
#include "conduit_blueprint_mpi.hpp"
#include "conduit_relay_io_blueprint.hpp"
#include "conduit_relay_mpi_io_blueprint.hpp"

#include "axom/quest/DistributedClosestPoint.hpp"

#include "axom/fmt.hpp"
#include "axom/CLI11.hpp"

#ifndef AXOM_USE_MPI
  #error This example requires Axom to be configured with MPI
#endif
#include "mpi.h"

// C/C++ includes
#include <string>
#include <limits>
#include <map>
#include <vector>
#include <cmath>

namespace quest = axom::quest;
namespace slic = axom::slic;
namespace sidre = axom::sidre;
namespace slam = axom::slam;
namespace spin = axom::spin;
namespace primal = axom::primal;
namespace mint = axom::mint;
namespace numerics = axom::numerics;

using RuntimePolicy = axom::quest::DistributedClosestPoint::RuntimePolicy;

// converts the input string into an 80 character string
// padded on both sides with '=' symbols
std::string banner(const std::string& str)
{
  return axom::fmt::format("{:=^80}", str);
}

/// Struct to parse and store the input parameters
struct Input
{
public:
  std::string meshFile;
  std::string distanceFile {"cp_coords"};
  std::string objectFile {"object_mesh"};

  double circleRadius {1.0};
  std::vector<double> circleCenter {0.0, 0.0};
  // TODO: Ensure that circleCenter size matches dimensionality.
  int circlePoints {100};
  RuntimePolicy policy {RuntimePolicy::seq};

  double distThreshold {std::numeric_limits<double>::max()};

  bool checkResults {false};

  bool randomSpacing {true};

  std::vector<unsigned int> objDomainCountRange {1, 1};

private:
  bool m_verboseOutput {false};
  double m_emptyRankProbability {0.};

  // clang-format off
  const std::map<std::string, RuntimePolicy> s_validPolicies
  {
      {"seq", RuntimePolicy::seq}
#if defined(AXOM_USE_RAJA)
  #ifdef AXOM_USE_OPENMP
    , {"omp", RuntimePolicy::omp}
  #endif
  #if defined(AXOM_USE_CUDA) && defined(AXOM_USE_UMPIRE)
    , {"cuda", RuntimePolicy::cuda}
  #endif
  #if defined(AXOM_USE_HIP) && defined(AXOM_USE_UMPIRE)
    , {"hip", RuntimePolicy::hip}
  #endif
#endif
  };
  // clang-format on

public:
  bool isVerbose() const { return m_verboseOutput; }
  double percentEmptyRanks() const { return m_emptyRankProbability; }

  std::string getDCMeshName() const
  {
    using axom::utilities::string::removeSuffix;

    // Remove the parent directories and file suffix
    std::string name = axom::Path(meshFile).baseName();
    name = removeSuffix(name, ".root");

    return name;
  }

  std::string getMdMeshName() const
  {
    using axom::utilities::string::removeSuffix;

    // Remove the parent directories and file suffix
    std::string name = axom::Path(meshFile).baseName();
    name = removeSuffix(name, ".root");

    return name;
  }

  void parse(int argc, char** argv, axom::CLI::App& app)
  {
    app.add_option("-m,--mesh-file", meshFile)
      ->description(
        "Path to multidomain computational mesh following conduit blueprint "
        "convention.")
      ->check(axom::CLI::ExistingFile);

    app.add_option("-s,--distance-file", distanceFile)
      ->description("Name of output mesh file containing closest distance.")
      ->capture_default_str();

    app.add_option("-o,--object-file", objectFile)
      ->description("Name of output file containing object mesh.")
      ->capture_default_str();

    app.add_flag("-v,--verbose,!--no-verbose", m_verboseOutput)
      ->description("Enable/disable verbose output")
      ->capture_default_str();

    app.add_option("--empty-rank-probability", m_emptyRankProbability)
      ->description(
        "Probability that a rank's data is empty "
        "(tests code's ability to handle empty ranks)")
      ->check(axom::CLI::Range(0., 1.))
      ->capture_default_str();

    app.add_option("-r,--radius", circleRadius)
      ->description("Radius for circle")
      ->capture_default_str();

    auto* circle_options =
      app.add_option_group("circle",
                           "Options for setting up the circle of points");
    circle_options->add_option("--center", circleCenter)
      ->description("Center for object (x,y[,z])")
      ->expected(2, 3);

    circle_options->add_option("--obj-domain-count-range", objDomainCountRange)
      ->description("Range of object domain counts/rank (min, max)")
      ->expected(2);

    app.add_flag("--random-spacing,!--no-random-spacing", randomSpacing)
      ->description("Enable/disable random spacing of circle points")
      ->capture_default_str();

    app.add_option("-d,--dist-threshold", distThreshold)
      ->check(axom::CLI::NonNegativeNumber)
      ->description("Distance threshold to search")
      ->capture_default_str();

    app.add_option("-n,--num-samples", circlePoints)
      ->description("Number of points for circle")
      ->capture_default_str();

    app.add_option("-p, --policy", policy)
      ->description("Set runtime policy for point query method")
      ->capture_default_str()
      ->transform(axom::CLI::CheckedTransformer(s_validPolicies));

    app.add_flag("-c,--check-results,!--no-check-results", checkResults)
      ->description(
        "Enable/disable checking results against analytical solution")
      ->capture_default_str();

    app.get_formatter()->column_width(60);

    // could throw an exception
    app.parse(argc, argv);

    slic::setLoggingMsgLevel(m_verboseOutput ? slic::message::Debug
                                             : slic::message::Info);
  }
};

/**
 *  \brief Simple wrapper to a blueprint particle mesh
 *
 *  Given a sidre Group, creates the stubs for a mesh blueptint particle mesh
 */
struct BlueprintParticleMesh
{
public:
  using Point2D = primal::Point<double, 2>;
  using Point3D = primal::Point<double, 3>;
  using PointArray2D = axom::Array<Point2D>;
  using PointArray3D = axom::Array<Point3D>;

  explicit BlueprintParticleMesh(sidre::Group* group,
                                 const std::string& topology,
                                 const std::string& coordset)
    : m_topologyName(topology)
    , m_coordsetName(coordset)
    , m_group(group)
    , m_domainGroups()
  {
    MPI_Comm_rank(MPI_COMM_WORLD, &m_rank);
    MPI_Comm_size(MPI_COMM_WORLD, &m_nranks);
  }

  explicit BlueprintParticleMesh(sidre::Group* group)
    : m_topologyName()
    , m_coordsetName()
    , m_group(group)
    , m_domainGroups()
  {
    MPI_Comm_rank(MPI_COMM_WORLD, &m_rank);
    MPI_Comm_size(MPI_COMM_WORLD, &m_nranks);
  }

  /// Gets the root group for this mesh blueprint
  sidre::Group* root_group() const { return m_group; }

  /// Gets number of domains in the multidomain particle mesh
  axom::IndexType domain_count() const { return m_group->getNumGroups(); }

  /// Gets a domain group.
  sidre::Group* domain_group(axom::IndexType groupIdx) const
  {
    SLIC_ASSERT(size_t(groupIdx) < m_domainGroups.size());
    return m_domainGroups[groupIdx];
  }
  /// Gets the parent group for the blueprint coordinate set
  sidre::Group* coords_group(axom::IndexType groupIdx) const
  {
    return m_coordsGroups[groupIdx];
  }
  /// Gets the parent group for the blueprint mesh topology
  sidre::Group* topo_group(axom::IndexType groupIdx) const
  {
    return m_topoGroups[groupIdx];
  }
  /// Gets the parent group for the blueprint fields
  sidre::Group* fields_group(axom::IndexType groupIdx) const
  {
    return m_fieldsGroups[groupIdx];
  }

  const std::string& getTopologyName() const { return m_topologyName; }
  const std::string& getCoordsetName() const { return m_coordsetName; }

  /// Gets the MPI rank for this mesh
  int getRank() const { return m_rank; }
  /// Gets the number of ranks in the problem
  int getNumRanks() const { return m_nranks; }

  /// Returns true if points have been added to the particle mesh
  bool hasPoints() const
  {
    // return m_coordsGroup != nullptr && m_coordsGroup->hasView("values/x");
    for(auto* cg : m_coordsGroups)
    {
      if(cg != nullptr && cg->hasView("values/x"))
      {
        return true;
      }
    }
    return false;
  }

  /*!
    @brief Returns the number of points in a particle mesh domain
    including ghost points.
  */
  int numPoints(axom::IndexType dIdx) const
  {
    int rval = 0;
    auto* cg = m_coordsGroups[dIdx];
    SLIC_ASSERT(cg != nullptr && cg->hasView("values/x"));
    rval = cg->getView("values/x")->getNumElements();
    return rval;
  }
  /// Returns the number of points in the particle mesh
  int numPoints() const
  {
    int rval = 0;
    const axom::IndexType domCount = domain_count();
    for(axom::IndexType dIdx = 0; dIdx < domCount; ++dIdx)
    {
      rval += numPoints(dIdx);
    }
    return rval;
  }

  int dimension() const { return m_dimension; }

  /*!
    @brief Read a blueprint mesh and store it internally in m_group.

    If the topology wasn't specified in the constructor, the first
    topology from the file is used.  The coordset name will be
    replaced with the one corresponding to the topology.
  */
  void read_blueprint_mesh(const std::string& meshFilename)
  {
    SLIC_ASSERT(!meshFilename.empty());

    m_domainGroups.clear();
    m_coordsGroups.clear();
    m_topoGroups.clear();
    m_fieldsGroups.clear();

    conduit::Node mdMesh;
    conduit::relay::mpi::io::blueprint::load_mesh(meshFilename,
                                                  mdMesh,
                                                  MPI_COMM_WORLD);
    assert(conduit::blueprint::mesh::is_multi_domain(mdMesh));
    conduit::index_t domCount =
      conduit::blueprint::mesh::number_of_domains(mdMesh);
<<<<<<< HEAD
    if(domCount > 0)
    {
      m_coordsAreStrided = mdMesh[0]
                             .fetch_existing("topologies/mesh/elements/dims")
                             .has_child("strides");
      if(m_coordsAreStrided)
      {
        SLIC_WARNING(axom::fmt::format(
          "Mesh '{}' is strided.  Stride support is under development.",
          meshFilename));
      }
    }

=======
>>>>>>> dd02bf88
    if(domCount > 0)
    {
      if(m_topologyName.empty())
      {
        // No topology given.  Pick the first one.
        m_topologyName = mdMesh[0].fetch_existing("topologies")[0].name();
      }
      auto topologyPath = axom::fmt::format("topologies/{}", m_topologyName);

      m_coordsetName =
        mdMesh[0].fetch_existing(topologyPath + "/coordset").as_string();
      const conduit::Node coordsetNode =
        mdMesh[0].fetch_existing("coordsets").fetch_existing(m_coordsetName);
      m_dimension = conduit::blueprint::mesh::coordset::dims(coordsetNode);
    }

    MPI_Allreduce(MPI_IN_PLACE, &m_dimension, 1, MPI_INT, MPI_MAX, MPI_COMM_WORLD);
    SLIC_ASSERT(m_dimension > 0);

    if(domCount > 0)
    {
      // Put mdMesh into sidre Group.
      const bool goodImport = m_group->importConduitTree(mdMesh, false);
      SLIC_ASSERT(goodImport);
      SLIC_ASSERT(m_group->getNumGroups() == domCount);
      AXOM_UNUSED_VAR(goodImport);
    }

    bool valid = isValid();
    SLIC_ASSERT(valid);
    AXOM_UNUSED_VAR(valid);

    reset_group_pointers();
  }

  void reset_group_pointers()
  {
    axom::IndexType domCount = m_group->getNumGroups();
    m_domainGroups.resize(domCount, nullptr);
    m_coordsGroups.resize(domCount, nullptr);
    m_topoGroups.resize(domCount, nullptr);
    m_fieldsGroups.resize(domCount, nullptr);
    for(conduit::index_t di = 0; di < domCount; ++di)
    {
      m_domainGroups[di] = m_group->getGroup(di);
      m_coordsGroups[di] =
        m_domainGroups[di]->getGroup("coordsets")->getGroup(m_coordsetName);
      m_topoGroups[di] =
        m_domainGroups[di]->getGroup("topologies")->getGroup(m_topologyName);
      m_fieldsGroups[di] = m_domainGroups[di]->getGroup("fields");
    }
  }

  /*!  @brief Set the coordinate data from an array of primal Points

    The points are assigned to a new domain (in the multidomain context).

    This method is for manually creating the mesh.  Don't use it if
    the mesh is read in.
  */
  template <int NDIMS>
  void setPoints(const axom::Array<primal::Point<double, NDIMS>>& pts)
  {
    axom::IndexType domainIdx = createBlueprintStubs();
    SLIC_ASSERT(m_domainGroups[domainIdx] != nullptr);

    const int SZ = pts.size();

    if(m_dimension == -1)
    {
      m_dimension = NDIMS;
    }
    else
    {
      SLIC_ASSERT(NDIMS == m_dimension);
    }

    // lambda to create a strided view into the buffer
    // uses workaround for empty meshes since apply() requires size > 0
    auto createAndApplyView = [=](sidre::Group* grp,
                                  const std::string& path,
                                  sidre::Buffer* buf,
                                  int dim,
                                  int sz) {
      if(sz > 0)
      {
        grp->createView(path)->attachBuffer(buf)->apply(sz, dim, NDIMS);
      }
      else
      {
        grp->createViewAndAllocate(path, sidre::DOUBLE_ID, 0);
      }
    };

    // create views into a shared buffer for the coordinates, with stride NDIMS
    {
      auto* buf = m_domainGroups[domainIdx]
                    ->getDataStore()
                    ->createBuffer(sidre::DOUBLE_ID, NDIMS * SZ)
                    ->allocate();

      createAndApplyView(m_coordsGroups[domainIdx], "values/x", buf, 0, SZ);
      if(NDIMS > 1)
      {
        createAndApplyView(m_coordsGroups[domainIdx], "values/y", buf, 1, SZ);
      }
      if(NDIMS > 2)
      {
        createAndApplyView(m_coordsGroups[domainIdx], "values/z", buf, 2, SZ);
      }

      // copy coordinate data into the buffer
      const std::size_t nbytes = sizeof(double) * SZ * NDIMS;
      axom::copy(buf->getVoidPtr(), pts.data(), nbytes);
    }

    // set the default connectivity
    // May be required by an old version of visit.  May not be needed by newer versions of visit.
    sidre::Array<int> arr(
      m_topoGroups[domainIdx]->createView("elements/connectivity"),
      SZ,
      SZ);
    for(int i = 0; i < SZ; ++i)
    {
      arr[i] = i;
    }
  }

  template <int NDIMS>
  axom::Array<primal::Point<double, NDIMS>> getPoints(int domainIdx)
  {
    auto* cGroup = m_coordsGroups[domainIdx];
    auto* xView = cGroup->getView("values/x");
    auto* yView = cGroup->getView("values/y");
    auto* zView = NDIMS >= 3 ? cGroup->getView("values/z") : nullptr;
    const auto ptCount = xView->getNumElements();
    assert(xView->getStride() == 1);
    assert(yView->getStride() == 1);
    assert(zView == nullptr || zView->getStride() == 1);
    double* xs = xView->getArray();
    double* ys = yView->getArray();
    double* zs = zView ? (double*)(zView->getArray()) : nullptr;

    using PointType = primal::Point<double, NDIMS>;
    axom::Array<PointType> pts;
    pts.resize(ptCount);
    for(int i = 0; i < ptCount; ++i)
    {
      pts[i][0] = xs[i];
    }
    for(int i = 0; i < ptCount; ++i)
    {
      pts[i][1] = ys[i];
    }
    if(NDIMS == 3)
    {
      for(int i = 0; i < ptCount; ++i)
      {
        pts[i][0] = zs[i];
      }
    }
    return pts;
  }

  template <typename T>
  void registerNodalScalarField(const std::string& fieldName)
  {
    for(axom::IndexType dIdx = 0; dIdx < domain_count(); ++dIdx)
    {
      auto* fld = m_fieldsGroups[dIdx]->createGroup(fieldName);
      fld->createViewString("association", "vertex");
      fld->createViewString("topology", m_topoGroups[dIdx]->getName());
      if(m_coordsAreStrided)
      {
        auto* offsets = m_topoGroups[dIdx]->getView("elements/dims/offsets");
        auto* strides = m_topoGroups[dIdx]->getView("elements/dims/strides");
        fld->copyView(offsets);
        fld->copyView(strides);
      }
      fld->createViewAndAllocate("values",
                                 sidre::detail::SidreTT<T>::id,
                                 numPoints(dIdx));
    }
  }

  template <typename T>
  void registerNodalVectorField(const std::string& fieldName)
  {
    const int DIM = dimension();
    for(axom::IndexType dIdx = 0; dIdx < domain_count(); ++dIdx)
    {
      const int SZ = numPoints(dIdx);

      auto* fld = m_fieldsGroups[dIdx]->createGroup(fieldName);
      fld->createViewString("association", "vertex");
      fld->createViewString("topology", m_topoGroups[dIdx]->getName());
      if(m_coordsAreStrided)
      {
        auto* offsets = m_topoGroups[dIdx]->getView("elements/dims/offsets");
        auto* strides = m_topoGroups[dIdx]->getView("elements/dims/strides");
        fld->copyView(offsets);
        fld->copyView(strides);
      }

      // create views into a shared buffer for the coordinates, with stride DIM
      auto* buf = m_domainGroups[dIdx]
                    ->getDataStore()
                    ->createBuffer(sidre::detail::SidreTT<T>::id, DIM * SZ)
                    ->allocate();
      switch(DIM)
      {
      case 3:
        fld->createView("values/x")->attachBuffer(buf)->apply(SZ, 0, DIM);
        fld->createView("values/y")->attachBuffer(buf)->apply(SZ, 1, DIM);
        fld->createView("values/z")->attachBuffer(buf)->apply(SZ, 2, DIM);
        break;
      case 2:
        fld->createView("values/x")->attachBuffer(buf)->apply(SZ, 0, DIM);
        fld->createView("values/y")->attachBuffer(buf)->apply(SZ, 1, DIM);
        break;
      default:
        fld->createView("values/x")->attachBuffer(buf)->apply(SZ, 0, DIM);
        break;
      }
    }
  }

  bool hasField(const std::string& fieldName, int domainIdx = 0) const
  {
    return m_fieldsGroups[domainIdx]->hasGroup(fieldName);
  }

  template <typename T>
  axom::ArrayView<T> getNodalScalarField(const std::string& fieldName,
                                         int domainIdx)
  {
    SLIC_ASSERT_MSG(
      domainIdx >= 0 && size_t(domainIdx) < m_domainGroups.size(),
      axom::fmt::format("Rank {} has no domain {}, only {} domains",
                        m_rank,
                        domainIdx,
                        m_domainGroups.size()));

    T* data = hasField(fieldName)
      ? static_cast<T*>(m_fieldsGroups[domainIdx]
                          ->getView(axom::fmt::format("{}/values", fieldName))
                          ->getVoidPtr())
      : nullptr;

    return axom::ArrayView<T>(data, numPoints(domainIdx));
  }

  template <typename T>
  axom::ArrayView<T> getNodalVectorField(const std::string& fieldName,
                                         int domainIdx)
  {
    SLIC_ASSERT_MSG(
      domainIdx >= 0 && size_t(domainIdx) < m_domainGroups.size(),
      axom::fmt::format("Rank {} has only {} domains, no domain index {}",
                        m_rank,
                        m_domainGroups.size(),
                        domainIdx));

    // Note: the implementation currently assumes that the field data is
    // interleaved, so it is safe to get a pointer to the beginning of the
    // x-coordinate's data. This will be relaxed in the future, and we will
    // need to modify this implementation accordingly.
    T* data = hasField(fieldName)
      ? static_cast<T*>(m_fieldsGroups[domainIdx]
                          ->getView(axom::fmt::format("{}/values/x", fieldName))
                          ->getVoidPtr())
      : nullptr;

    return axom::ArrayView<T>(data, numPoints(domainIdx));
  }

  /// Checks whether the blueprint is valid and prints diagnostics
  bool isValid() const
  {
    {
      conduit::Node meshNode;
      m_group->createNativeLayout(meshNode);
      conduit::Node info;
      if(!conduit::blueprint::mpi::verify("mesh", meshNode, info, MPI_COMM_WORLD))
      {
        SLIC_INFO("Invalid blueprint for particle mesh: \n" << info.to_yaml());
        slic::flushStreams();
        return false;
      }
    }
    return true;
  }

  /// Outputs the particle mesh to disk
  void saveMesh(const std::string& filename)
  {
    conduit::Node meshNode;
    m_group->createNativeLayout(meshNode);
    conduit::relay::mpi::io::blueprint::save_mesh(meshNode,
                                                  filename,
                                                  "hdf5",
                                                  MPI_COMM_WORLD);
  }

  void print_mesh_info() const
  {
    // Copy to conduit::Node.  It's output is easier to read, especially in parallel.
    conduit::Node meshNode;
    m_group->createNativeLayout(meshNode);
    meshNode.print();
  }

private:
  /// Creates blueprint stubs for this mesh
  // for the "coordset", "topologies", "fields" and "state"
  // Return the domain index created.
  axom::IndexType createBlueprintStubs()
  {
    SLIC_ASSERT(m_group != nullptr);

    auto* domainGroup = m_group->createUnnamedGroup();

    auto* coordsGroup =
      domainGroup->createGroup("coordsets")->createGroup(m_coordsetName);
    coordsGroup->createViewString("type", "explicit");
    coordsGroup->createGroup("values");

    auto* topoGroup =
      domainGroup->createGroup("topologies")->createGroup(m_topologyName);
    topoGroup->createViewString("coordset", m_coordsetName);
    topoGroup->createViewString("type", "unstructured");
    topoGroup->createViewString("elements/shape", "point");

    auto* fieldsGroup = domainGroup->createGroup("fields");

    domainGroup->createViewScalar<std::int64_t>("state/domain_id", m_rank);

    m_domainGroups.push_back(domainGroup);
    m_coordsGroups.push_back(coordsGroup);
    m_topoGroups.push_back(topoGroup);
    m_fieldsGroups.push_back(fieldsGroup);

    return axom::IndexType(m_domainGroups.size() - 1);
  }

private:
<<<<<<< HEAD
  //!@brief Whether stride/offsets are given for blueprint mesh coordinates data.
  bool m_coordsAreStrided = false;
  const std::string m_coordsetName;
  const std::string m_topologyName;
=======
  std::string m_topologyName;
  std::string m_coordsetName;
>>>>>>> dd02bf88
  /// Parent group for the entire mesh
  sidre::Group* m_group;
  /// Group for each domain in multidomain mesh
  std::vector<sidre::Group*> m_domainGroups;

  std::vector<sidre::Group*> m_coordsGroups;
  std::vector<sidre::Group*> m_topoGroups;
  std::vector<sidre::Group*> m_fieldsGroups;

  int m_rank;
  int m_nranks;
  int m_dimension {-1};
};  // BlueprintParticleMesh

/**
 * Helper class to generate a mesh blueprint-conforming particle mesh for the input object.
 * The mesh is represented using a Sidre hierarchy
 */
class ObjectMeshWrapper
{
public:
  using Circle = primal::Sphere<double, 2>;

  ObjectMeshWrapper(sidre::Group* group) : m_objectMesh(group, "mesh", "coords")
  {
    SLIC_ASSERT(group != nullptr);
  }

  BlueprintParticleMesh& getParticleMesh() { return m_objectMesh; }

  /// Get a pointer to the root group for this mesh
  sidre::Group* getBlueprintGroup() const { return m_objectMesh.root_group(); }

  std::string getTopologyName() const { return m_objectMesh.getTopologyName(); }
  std::string getCoordsetName() const { return m_objectMesh.getCoordsetName(); }

  void setVerbosity(bool verbose) { m_verbose = verbose; }

  /**
   * Generates a collection of \a numPoints points along a circle.
   * Point spacing can be random (default) or uniform.
   */
  void generateCircleMesh(const Circle& circle,
                          int totalNumPoints,
                          int localDomainCount,
                          bool randomSpacing = true)
  {
    using axom::utilities::random_real;

    constexpr int DIM = 2;
    using PointType = primal::Point<double, DIM>;
    using PointArray = axom::Array<PointType>;

    int rank = m_objectMesh.getRank();
    int nranks = m_objectMesh.getNumRanks();

    // perform scan on ranks to compute totalNumPoints, thetaStart and thetaEnd
    axom::Array<int> sums(nranks, nranks);
    {
      axom::Array<int> indivDomainCounts(nranks, nranks);
      indivDomainCounts.fill(-1);
      MPI_Allgather(&localDomainCount,
                    1,
                    MPI_INT,
                    indivDomainCounts.data(),
                    1,
                    MPI_INT,
                    MPI_COMM_WORLD);

      SLIC_DEBUG_IF(m_verbose,
                    axom::fmt::format("After all gather: [{}]",
                                      axom::fmt::join(indivDomainCounts, ",")));

      sums[0] = indivDomainCounts[0];
      for(int i = 1; i < nranks; ++i)
      {
        sums[i] = sums[i - 1] + indivDomainCounts[i];
      }
      // If no rank has any domains, force last one to 1 domain.
      if(sums[nranks - 1] == 0)
      {
        sums[nranks - 1] = 1;
        if(rank == nranks - 1)
        {
          localDomainCount = 1;
        }
      }
    }

    SLIC_DEBUG_IF(
      m_verbose,
      axom::fmt::format("After scan: [{}]", axom::fmt::join(sums, ",")));

    int globalDomainCount = sums[nranks - 1];
    totalNumPoints = std::max(totalNumPoints, globalDomainCount);
    int ptsPerDomain = totalNumPoints / globalDomainCount;
    int domainsWithExtraPt = totalNumPoints % globalDomainCount;

    int myDomainBegin = rank == 0 ? 0 : sums[rank - 1];
    int myDomainEnd = sums[rank];
    assert(myDomainEnd - myDomainBegin == localDomainCount);

    double radius = circle.getRadius();
    const auto& center = circle.getCenter();
    const double avgAng = 2. * M_PI / totalNumPoints;

    for(int di = myDomainBegin; di < myDomainEnd; ++di)
    {
      int pBegin = di * ptsPerDomain + std::min(di, domainsWithExtraPt);
      int pEnd = (di + 1) * ptsPerDomain + std::min((di + 1), domainsWithExtraPt);
      int domainPointCount = pEnd - pBegin;
      PointArray pts(0, domainPointCount);

      for(int pi = pBegin; pi < pEnd; ++pi)
      {
        const double ang = randomSpacing
          ? random_real(avgAng * pBegin, avgAng * pEnd)
          : pi * avgAng;
        const double rsinT = center[1] + radius * std::sin(ang);
        const double rcosT = center[0] + radius * std::cos(ang);
        pts.push_back(PointType {rcosT, rsinT});
      }
      m_objectMesh.setPoints(pts);
    }

    axom::slic::flushStreams();
    SLIC_ASSERT(m_objectMesh.isValid());
  }

  /**
   * Change cp_domain data from a local index to a global domain index
   * by adding rank offsets.
   * This is an optional step to transform domain ids verification.
   */
  void add_rank_offset_to_cp_domain_ids(conduit::Node& queryMesh)
  {
    int nranks = m_objectMesh.getNumRanks();

    int localDomainCount = m_objectMesh.domain_count();

    // perform scan on ranks to compute totalNumPoints, thetaStart and thetaEnd
    axom::Array<int> starts(nranks, nranks);
    {
      axom::Array<int> indivDomainCounts(nranks, nranks);
      indivDomainCounts.fill(-1);
      MPI_Allgather(&localDomainCount,
                    1,
                    MPI_INT,
                    indivDomainCounts.data(),
                    1,
                    MPI_INT,
                    MPI_COMM_WORLD);
      starts[0] = 0;
      for(int i = 1; i < nranks; ++i)
      {
        starts[i] = starts[i - 1] + indivDomainCounts[i];
      }
    }

    for(conduit::Node& dom : queryMesh.children())
    {
      auto& fields = dom.fetch_existing("fields");
      auto cpDomainIdxs =
        fields.fetch_existing("cp_domain_index/values").as_int_array();
      auto cpRanks = fields.fetch_existing("cp_rank/values").as_int_array();
      for(int i = 0; i < cpDomainIdxs.number_of_elements(); ++i)
      {
        const auto& r = cpRanks[i];
        if(r >= 0)
        {
          cpDomainIdxs[i] += starts[cpRanks[i]];
        }
      }
    }
  }

  /// Outputs the object mesh to disk
  void saveMesh(const std::string& filename = "object_mesh")
  {
    SLIC_INFO(
      banner(axom::fmt::format("Saving particle mesh '{}' to disk", filename)));

    m_objectMesh.saveMesh(filename);
  }

private:
  BlueprintParticleMesh m_objectMesh;
  bool m_verbose {false};
};

class QueryMeshWrapper
{
public:
  using Circle = primal::Sphere<double, 2>;

  //!@brief Construct with blueprint mesh.
  QueryMeshWrapper(sidre::Group* group, const std::string& meshFilename)
    : m_queryMesh(group)
  {
    // Test reading in multidomain mesh.
    m_queryMesh.read_blueprint_mesh(meshFilename);
    setupParticleMesh();
  }

  BlueprintParticleMesh& getParticleMesh() { return m_queryMesh; }

  sidre::Group* getBlueprintGroup() const { return m_queryMesh.root_group(); }

  std::string getTopologyName() const { return m_queryMesh.getTopologyName(); }
  std::string getCoordsetName() const { return m_queryMesh.getCoordsetName(); }

  /// Returns an array containing the positions of the mesh vertices
  template <typename PointArray>
  PointArray getVertexPositions(int domainIdx)
  {
    // SLIC_ERROR("TODO: get a PointArray from a sidre coordset/values group.");
    sidre::Group* cvg = m_queryMesh.domain_group(domainIdx)->getGroup(
      axom::fmt::format("coordsets/{}/values", m_queryMesh.getCoordsetName()));
    int ndim = cvg->getNumViews();
    sidre::View* xv = cvg->getView("x");
    sidre::View* yv = cvg->getView("y");
    sidre::View* zv = ndim == 3 ? cvg->getView("z") : nullptr;
    axom::IndexType npts = xv->getNumElements();
    double* xp = xv->getData();
    double* yp = yv->getData();
    double* zp = zv ? (double*)(zv->getData()) : nullptr;
    double* xyzs[3] {xp, yp, zp};
    PointArray rval(npts, npts);
    for(int d = 0; d < ndim; ++d)
    {
      double* vs = xyzs[d];
      for(int i = 0; i < npts; ++i)
      {
        rval[i][d] = vs[i];
      }
    }
    typename PointArray::value_type pt;
    axom::primal::Point<double, PointArray::value_type::DIMENSION> pt1;
    return rval;
  }

  /// Saves the mesh to disk
  void saveMesh(const std::string& filename)
  {
    SLIC_INFO(
      banner(axom::fmt::format("Saving query mesh '{}' to disk", filename)));

    m_queryMesh.saveMesh(filename);
  }

  void setupParticleMesh()
  {
    {
      m_queryMesh.registerNodalScalarField<axom::IndexType>("cp_rank");
      m_queryMesh.registerNodalScalarField<axom::IndexType>("cp_index");
      m_queryMesh.registerNodalScalarField<axom::IndexType>("cp_domain_index");
      m_queryMesh.registerNodalScalarField<double>("cp_distance");
      m_queryMesh.registerNodalVectorField<double>("cp_coords");
    }

    SLIC_ASSERT(m_queryMesh.isValid());
  }

  /// Prints some info about the mesh
  void print_mesh_info() { m_queryMesh.print_mesh_info(); }

  /*!
    @brief Update results from closest point search.
  */
  void update_closest_points(const conduit::Node& node)
  {
    sidre::Group* dstDomains = m_queryMesh.root_group();
    bool isMultidomain = conduit::blueprint::mesh::is_multi_domain(node);
    if(!isMultidomain)
    {
      SLIC_ASSERT(!isMultidomain ||
                  dstDomains->getNumGroups() == node.number_of_children());
    }
    const int domainCount = dstDomains->getNumGroups();
    for(int d = 0; d < domainCount; ++d)
    {
      sidre::Group& domGroup = *dstDomains->getGroup(d);
      const conduit::Node& domNode = isMultidomain ? node.child(d) : node;

      sidre::Group& dstFieldsGroup = *domGroup.getGroup("fields");
      const conduit::Node& srcFieldsNode = domNode.fetch_existing("fields");
      {
        auto dst = dstFieldsGroup.getGroup("cp_rank");
        auto src = srcFieldsNode.fetch_existing("cp_rank");
        bool goodImport = dst->importConduitTree(src);
        ;
        SLIC_ASSERT(goodImport);
        AXOM_UNUSED_VAR(goodImport);
      }
      {
        auto dst = dstFieldsGroup.getGroup("cp_index");
        auto src = srcFieldsNode.fetch_existing("cp_index");
        bool goodImport = dst->importConduitTree(src);
        ;
        SLIC_ASSERT(goodImport);
        AXOM_UNUSED_VAR(goodImport);
      }
      {
        auto dst = dstFieldsGroup.getGroup("cp_domain_index");
        auto src = srcFieldsNode.fetch_existing("cp_domain_index");
        bool goodImport = dst->importConduitTree(src);
        ;
        SLIC_ASSERT(goodImport);
        AXOM_UNUSED_VAR(goodImport);
      }
      {
        auto dstGroup = dstFieldsGroup.getGroup("cp_coords");
        auto srcNode = srcFieldsNode.fetch_existing("cp_coords");
        int dim = srcNode.fetch_existing("values").number_of_children();
        for(int d = 0; d < dim; ++d)
        {
          conduit::float64_array dst =
            dstGroup->getGroup("values")->getView(d)->getArray();
          const conduit::float64_array src =
            srcNode.fetch_existing("values").child(d).value();
          SLIC_ASSERT(src.number_of_elements() == dst.number_of_elements());
          int nPts = src.number_of_elements();
          for(int i = 0; i < nPts; ++i)
          {
            dst[i] = src[i];
          }
        }
      }
    }

    m_queryMesh.reset_group_pointers();
    for(axom::IndexType di = 0; di < m_queryMesh.domain_count(); ++di)
    {
      assert(m_queryMesh.domain_group(di) ==
             m_queryMesh.root_group()->getGroup(di));
      assert(m_queryMesh.coords_group(di) ==
             m_queryMesh.domain_group(di)
               ->getGroup("coordsets")
               ->getGroup(m_queryMesh.getCoordsetName()));
      assert(m_queryMesh.topo_group(di) ==
             m_queryMesh.domain_group(di)
               ->getGroup("topologies")
               ->getGroup(m_queryMesh.getTopologyName()));
      assert(m_queryMesh.fields_group(di) ==
             m_queryMesh.domain_group(di)->getGroup("fields"));
    }
  }

  /**
   * Check for error in the search.
   * - check that points within threshold have a closest point
   *   on the object.
   * - check that found closest-point is near its corresponding
   *   closest point on the circle (within tolerance)
   *
   * Return number of errors found on the local mesh partition.
   * Populate "error_flag" field with the number of errors, for
   * visualization.
   *
   * Randomized circle points (--random-spacing switch) can cause
   * false positives, so when it's on, distance inaccuracy is a warning
   * (not an error) for the purpose of checking.
   */
  template <int NDIMS>
  int checkClosestPoints(const Circle& circle, const Input& params)
  {
    using PointType = Circle::PointType;
    using PointArray = axom::Array<PointType>;

    m_queryMesh.registerNodalScalarField<axom::IndexType>("error_flag");

    int sumErrCount = 0;
    int sumWarningCount = 0;
    for(axom::IndexType dIdx = 0; dIdx < m_queryMesh.domain_count(); ++dIdx)
    {
      PointArray queryPts = m_queryMesh.getPoints<NDIMS>(dIdx);

      axom::ArrayView<PointType> cpCoords =
        m_queryMesh.getNodalVectorField<PointType>("cp_coords", dIdx);

      axom::ArrayView<axom::IndexType> cpIndices =
        m_queryMesh.getNodalScalarField<axom::IndexType>("cp_index", dIdx);
      SLIC_INFO(axom::fmt::format("Closest points ({}):", cpCoords.size()));

      axom::ArrayView<axom::IndexType> errorFlag =
        m_queryMesh.getNodalScalarField<axom::IndexType>("error_flag", dIdx);

      SLIC_ASSERT(queryPts.size() == cpCoords.size());
      SLIC_ASSERT(queryPts.size() == cpIndices.size());

      if(params.isVerbose())
      {
        SLIC_INFO(axom::fmt::format("Closest points ({}):", cpCoords.size()));
      }

      /*
        Allowable slack is half the arclength between 2 adjacent circle
        points.  A query point on the circle can correctly have that
        closest-distance, even though the analytical distance is zero.
        If spacing is random, distance between adjacent points is not
        predictable, leading to false positives.  We don't claim errors
        for this in when using random.
      */
      const double avgObjectRes =
        2 * M_PI * params.circleRadius / params.circlePoints;
      const double allowableSlack = avgObjectRes / 2;

      using IndexSet = slam::PositionSet<>;
      for(auto i : IndexSet(queryPts.size()))
      {
        bool errf = false;

        const auto& qPt = queryPts[i];
        const auto& cpCoord = cpCoords[i];
        double analyticalDist = std::fabs(circle.computeSignedDistance(qPt));
        const bool closestPointFound = (cpIndices[i] == -1);
        if(closestPointFound)
        {
          if(analyticalDist < params.distThreshold - allowableSlack)
          {
            errf = true;
            SLIC_INFO(
              axom::fmt::format("***Error: Query point {} ({}) is within "
                                "threshold by {} but lacks closest point.",
                                i,
                                qPt,
                                params.distThreshold - analyticalDist));
          }
        }
        else
        {
          if(analyticalDist >= params.distThreshold + allowableSlack)
          {
            errf = true;
            SLIC_INFO(
              axom::fmt::format("***Error: Query point {} ({}) is outside "
                                "threshold by {} but has closest point at {}.",
                                i,
                                qPt,
                                analyticalDist - params.distThreshold,
                                cpCoord));
          }

          if(!axom::utilities::isNearlyEqual(circle.computeSignedDistance(cpCoord),
                                             0.0))
          {
            errf = true;
            SLIC_INFO(axom::fmt::format(
              "***Error: Closest point ({}) for index {} is not on the circle.",
              cpCoords[i],
              i));
          }

          double dist = sqrt(primal::squared_distance(qPt, cpCoord));
          if(!axom::utilities::isNearlyEqual(dist, analyticalDist, allowableSlack))
          {
            if(params.randomSpacing)
            {
              ++sumWarningCount;
              SLIC_INFO(axom::fmt::format(
                "***Warning: Closest distance for index {} is {}, off by {}.",
                i,
                dist,
                dist - analyticalDist));
            }
            else
            {
              errf = true;
              SLIC_INFO(
                axom::fmt::format("***Error: Closest distance for index {} is "
                                  "{}, off by {}.",
                                  i,
                                  dist,
                                  dist - analyticalDist));
            }
          }
        }
        errorFlag[i] = errf;
        sumErrCount += errf;
      }
    }

    SLIC_INFO(axom::fmt::format(
      "Local partition has {} errors, {} warnings in closest distance results.",
      sumErrCount,
      sumWarningCount));

    return sumErrCount;
  }

private:
  BlueprintParticleMesh m_queryMesh;
};

void make_coords_contiguous(conduit::Node& coordValues)
{
  bool isInterleaved = conduit::blueprint::mcarray::is_interleaved(coordValues);
  if(isInterleaved)
  {
    conduit::Node oldValues = coordValues;
    conduit::blueprint::mcarray::to_contiguous(oldValues, coordValues);
  }
}

void make_coords_interleaved(conduit::Node& coordValues)
{
  bool isInterleaved = conduit::blueprint::mcarray::is_interleaved(coordValues);
  if(!isInterleaved)
  {
    conduit::Node oldValues = coordValues;
    conduit::blueprint::mcarray::to_interleaved(oldValues, coordValues);
  }
}

/// Utility function to initialize the logger
void initializeLogger()
{
  // Initialize Logger
  slic::initialize();
  slic::setLoggingMsgLevel(slic::message::Info);

  slic::LogStream* logStream;

#ifdef AXOM_USE_MPI
  std::string fmt = "[<RANK>][<LEVEL>]: <MESSAGE>\n";
  #ifdef AXOM_USE_LUMBERJACK
  const int RLIMIT = 8;
  logStream = new slic::LumberjackStream(&std::cout, MPI_COMM_WORLD, RLIMIT, fmt);
  #else
  logStream = new slic::SynchronizedStream(&std::cout, MPI_COMM_WORLD, fmt);
  #endif
#else
  std::string fmt = "[<LEVEL>]: <MESSAGE>\n";
  logStream = new slic::GenericOutputStream(&std::cout, fmt);
#endif  // AXOM_USE_MPI

  slic::addStreamToAllMsgLevels(logStream);
}

/// Utility function to finalize the logger
void finalizeLogger()
{
  if(slic::isInitialized())
  {
    slic::flushStreams();
    slic::finalize();
  }
}

//------------------------------------------------------------------------------
int main(int argc, char** argv)
{
  MPI_Init(&argc, &argv);
  int my_rank, num_ranks;
  MPI_Comm_rank(MPI_COMM_WORLD, &my_rank);
  MPI_Comm_size(MPI_COMM_WORLD, &num_ranks);

  initializeLogger();
  //slic::setAbortOnWarning(true);

  //---------------------------------------------------------------------------
  // Set up and parse command line arguments
  //---------------------------------------------------------------------------
  Input params;
  axom::CLI::App app {"Driver for distributed distance query"};

  try
  {
    params.parse(argc, argv, app);
  }
  catch(const axom::CLI::ParseError& e)
  {
    int retval = -1;
    if(my_rank == 0)
    {
      retval = app.exit(e);
    }

    MPI_Bcast(&retval, 1, MPI_INT, 0, MPI_COMM_WORLD);
    MPI_Finalize();

    exit(retval);
  }

  // Issue warning about result-checking requiring good resolution.
  if(params.checkResults && params.randomSpacing)
  {
    SLIC_INFO(axom::fmt::format(
      "***Warning: Result-checking may yield false positive (warnings) when "
      "circle points have random spacing.  High resolution helps limit this."
      "We recommend at least 500 points for each radius length unit."));
  }

  constexpr int DIM = 2;

  using PointType = primal::Point<double, DIM>;
  using PointArray = axom::Array<PointType>;
  using IndexSet = slam::PositionSet<>;
  using Circle = primal::Sphere<double, DIM>;

#if defined(AXOM_USE_UMPIRE)
  //---------------------------------------------------------------------------
  // Memory resource.  For testing, choose device memory if appropriate.
  //---------------------------------------------------------------------------
  const std::string umpireResourceName =
    params.policy == RuntimePolicy::seq || params.policy == RuntimePolicy::omp
    ? "HOST"
    :
  #if defined(UMPIRE_ENABLE_DEVICE)
    "DEVICE"
  #elif defined(UMPIRE_ENABLE_UM)
    "UM"
  #elif defined(UMPIRE_ENABLE_PINNED)
    "PINNED"
  #else
    "HOST"
  #endif
    ;
  auto& rm = umpire::ResourceManager::getInstance();
  umpire::Allocator umpireAllocator = rm.getAllocator(umpireResourceName);
#endif

  //---------------------------------------------------------------------------
  // Load/generate object mesh
  //---------------------------------------------------------------------------
  const Circle circle(
    PointType(params.circleCenter.data(), params.circleCenter.size()),
    params.circleRadius);

  sidre::DataStore dataStore;

  ObjectMeshWrapper objectMeshWrapper(
    dataStore.getRoot()->createGroup("object_mesh", true));
  objectMeshWrapper.setVerbosity(params.isVerbose());

  {
    SLIC_ASSERT(params.objDomainCountRange[1] >= params.objDomainCountRange[0]);
    const unsigned int omin = params.objDomainCountRange[0];
    const unsigned int omax = params.objDomainCountRange[1];
    const double prob = axom::utilities::random_real(0., 1.);
    int localDomainCount = omin + int(0.5 + prob * (omax - omin));
    objectMeshWrapper.generateCircleMesh(circle,
                                         params.circlePoints,
                                         localDomainCount,
                                         params.randomSpacing);
  }

  SLIC_INFO_IF(
    params.isVerbose(),
    axom::fmt::format("Object mesh has {} points in {} domains locally",
                      objectMeshWrapper.getParticleMesh().numPoints(),
                      objectMeshWrapper.getParticleMesh().domain_count()));

  objectMeshWrapper.saveMesh(params.objectFile);
  slic::flushStreams();

  //---------------------------------------------------------------------------
  // Load computational mesh and generate a particle mesh over its nodes
  // These will be used to query the closest points on the object mesh(es)
  //---------------------------------------------------------------------------
  QueryMeshWrapper queryMeshWrapper(
    dataStore.getRoot()->createGroup("queryMesh", true),
    params.meshFile);
  // queryMeshWrapper.print_mesh_info();

  SLIC_INFO_IF(
    params.isVerbose(),
    axom::fmt::format("Query mesh has {} points in {} domains locally",
                      queryMeshWrapper.getParticleMesh().numPoints(),
                      queryMeshWrapper.getParticleMesh().domain_count()));
  slic::flushStreams();

  auto getIntMinMax = [](int inVal, int& minVal, int& maxVal, int& sumVal) {
    MPI_Allreduce(&inVal, &minVal, 1, MPI_INT, MPI_MIN, MPI_COMM_WORLD);
    MPI_Allreduce(&inVal, &maxVal, 1, MPI_INT, MPI_MAX, MPI_COMM_WORLD);
    MPI_Allreduce(&inVal, &sumVal, 1, MPI_INT, MPI_SUM, MPI_COMM_WORLD);
  };

  // Output some global mesh size stats
  {
    int mn, mx, sum;
    getIntMinMax(objectMeshWrapper.getParticleMesh().numPoints(), mn, mx, sum);
    SLIC_INFO(axom::fmt::format(
      "Object mesh has {{min:{}, max:{}, sum:{}, avg:{}}} points",
      mn,
      mx,
      sum,
      (double)sum / num_ranks));
  }
  {
    int mn, mx, sum;
    getIntMinMax(objectMeshWrapper.getParticleMesh().domain_count(), mn, mx, sum);
    SLIC_INFO(axom::fmt::format(
      "Object mesh has {{min:{}, max:{}, sum:{}, avg:{}}} domains",
      mn,
      mx,
      sum,
      (double)sum / num_ranks));
  }
  {
    int mn, mx, sum;
    getIntMinMax(queryMeshWrapper.getParticleMesh().numPoints(), mn, mx, sum);
    SLIC_INFO(axom::fmt::format(
      "Query mesh has {{min:{}, max:{}, sum:{}, avg:{}}} points",
      mn,
      mx,
      sum,
      (double)sum / num_ranks));
  }
  {
    int mn, mx, sum;
    getIntMinMax(queryMeshWrapper.getParticleMesh().domain_count(), mn, mx, sum);
    SLIC_INFO(axom::fmt::format(
      "Query mesh has {{min:{}, max:{}, sum:{}, avg:{}}} domains",
      mn,
      mx,
      sum,
      (double)sum / num_ranks));
  }

  slic::flushStreams();

  //---------------------------------------------------------------------------
  // Initialize spatial index for querying points, and run query
  //---------------------------------------------------------------------------

  auto init_str =
    banner(axom::fmt::format("Initializing BVH tree over {} points",
                             params.circlePoints));

  axom::utilities::Timer initTimer(false);
  axom::utilities::Timer queryTimer(false);

  // Convert blueprint representation from sidre to conduit
  conduit::Node objectMeshNode;
  if(objectMeshWrapper.getParticleMesh().numPoints() > 0)
  {
    objectMeshWrapper.getBlueprintGroup()->createNativeLayout(objectMeshNode);
  }

  // Put sidre data into Conduit Node.
  conduit::Node queryMeshNode;
  queryMeshWrapper.getBlueprintGroup()->createNativeLayout(queryMeshNode);

  // To test with contiguous and interleaved coordinate storage,
  // make half them contiguous.
  for(int di = 0; di < objectMeshNode.number_of_children(); ++di)
  {
    auto& dom = objectMeshNode.child(di);
    if((my_rank + di) % 2 == 1)
    {
      make_coords_contiguous(dom.fetch_existing("coordsets/coords/values"));
    }
  }
  for(int di = 0; di < queryMeshNode.number_of_children(); ++di)
  {
    auto& dom = queryMeshNode.child(di);
    if((my_rank + di) % 2 == 1)
    {
      make_coords_contiguous(dom.fetch_existing("coordsets/coords/values"));
    }
  }

  // Create distributed closest point query object and set some parameters
  quest::DistributedClosestPoint query;
  query.setRuntimePolicy(params.policy);
#if defined(AXOM_USE_UMPIRE)
  query.setAllocatorID(umpireAllocator.getId());
#endif
  query.setMpiCommunicator(MPI_COMM_WORLD, true);
  query.setDimension(DIM);
  query.setVerbosity(params.isVerbose());
  query.setDistanceThreshold(params.distThreshold);
  // To test support for single-domain format, use single-domain when possible.
  query.setObjectMesh(
    objectMeshNode.number_of_children() == 1 ? objectMeshNode[0] : objectMeshNode,
    objectMeshWrapper.getTopologyName());

  // Build the spatial index over the object on each rank
  SLIC_INFO(init_str);
  slic::flushStreams();
  initTimer.start();
  query.generateBVHTree();
  initTimer.stop();

  // Run the distributed closest point query over the nodes of the computational mesh
  // To test support for single-domain format, use single-domain when possible.
  slic::flushStreams();
  queryTimer.start();
  query.computeClosestPoints(
    queryMeshNode.number_of_children() == 1 ? queryMeshNode[0] : queryMeshNode,
    queryMeshWrapper.getTopologyName());
  queryTimer.stop();

  auto getDoubleMinMax =
    [](double inVal, double& minVal, double& maxVal, double& sumVal) {
      MPI_Allreduce(&inVal, &minVal, 1, MPI_DOUBLE, MPI_MIN, MPI_COMM_WORLD);
      MPI_Allreduce(&inVal, &maxVal, 1, MPI_DOUBLE, MPI_MAX, MPI_COMM_WORLD);
      MPI_Allreduce(&inVal, &sumVal, 1, MPI_DOUBLE, MPI_SUM, MPI_COMM_WORLD);
    };

  // Output some timing stats
  {
    double minInit, maxInit, sumInit;
    getDoubleMinMax(initTimer.elapsedTimeInSec(), minInit, maxInit, sumInit);

    double minQuery, maxQuery, sumQuery;
    getDoubleMinMax(queryTimer.elapsedTimeInSec(), minQuery, maxQuery, sumQuery);

    SLIC_INFO(axom::fmt::format(
      "Initialization with policy {} took {{avg:{}, min:{}, max:{}}} seconds",
      params.policy,
      sumInit / num_ranks,
      minInit,
      maxInit));
    SLIC_INFO(axom::fmt::format(
      "Query with policy {} took {{avg:{}, min:{}, max:{}}} seconds",
      params.policy,
      sumQuery / num_ranks,
      minQuery,
      maxQuery));
  }
  slic::flushStreams();

  objectMeshWrapper.add_rank_offset_to_cp_domain_ids(queryMeshNode);
  queryMeshWrapper.update_closest_points(queryMeshNode);

  int errCount = 0;
  int localErrCount = 0;
  if(params.checkResults)
  {
    localErrCount = queryMeshWrapper.checkClosestPoints<DIM>(circle, params);
  }
  MPI_Allreduce(&localErrCount, &errCount, 1, MPI_INT, MPI_SUM, MPI_COMM_WORLD);

  //---------------------------------------------------------------------------
  // Transform closest points to distances and directions
  //---------------------------------------------------------------------------
  using primal::squared_distance;

  auto& queryMesh = queryMeshWrapper.getParticleMesh();
  PointType nowhere(std::numeric_limits<double>::signaling_NaN());
  const double nodist = std::numeric_limits<double>::signaling_NaN();
  queryMesh.registerNodalScalarField<double>("distance");
  queryMesh.registerNodalVectorField<double>("direction");
  for(axom::IndexType di = 0; di < queryMesh.domain_count(); ++di)
  {
    auto cpCoords = queryMesh.getNodalVectorField<PointType>("cp_coords", di);

    auto cpIndices =
      queryMesh.getNodalScalarField<axom::IndexType>("cp_index", di);

    PointArray qPts = queryMeshWrapper.getVertexPositions<PointArray>(di);
    axom::ArrayView<double> distances =
      queryMesh.getNodalScalarField<double>("distance", di);
    axom::ArrayView<PointType> directions =
      queryMesh.getNodalVectorField<PointType>("direction", di);
    axom::IndexType ptCount = queryMeshWrapper.getParticleMesh().numPoints(di);
    for(auto ptIdx : IndexSet(ptCount))
    {
      const bool has_cp = cpIndices[ptIdx] >= 0;
      const PointType& cp = has_cp ? cpCoords[ptIdx] : nowhere;
      distances[ptIdx] =
        has_cp ? sqrt(squared_distance(qPts[ptIdx], cp)) : nodist;
      directions[ptIdx] =
        PointType(has_cp ? (cp - qPts[ptIdx]).array() : nowhere.array());
    }
  }

  // queryMeshNode.print();
  queryMeshNode.reset();

  queryMeshWrapper.saveMesh(params.distanceFile);

  if(errCount)
  {
    SLIC_INFO(axom::fmt::format(" Error exit: {} errors found.", errCount));
  }
  else
  {
    SLIC_INFO("Normal exit.");
  }

  finalizeLogger();
  MPI_Finalize();

  return errCount != 0;
}<|MERGE_RESOLUTION|>--- conflicted
+++ resolved
@@ -337,7 +337,7 @@
     assert(conduit::blueprint::mesh::is_multi_domain(mdMesh));
     conduit::index_t domCount =
       conduit::blueprint::mesh::number_of_domains(mdMesh);
-<<<<<<< HEAD
+
     if(domCount > 0)
     {
       m_coordsAreStrided = mdMesh[0]
@@ -351,8 +351,6 @@
       }
     }
 
-=======
->>>>>>> dd02bf88
     if(domCount > 0)
     {
       if(m_topologyName.empty())
@@ -699,15 +697,10 @@
   }
 
 private:
-<<<<<<< HEAD
   //!@brief Whether stride/offsets are given for blueprint mesh coordinates data.
   bool m_coordsAreStrided = false;
-  const std::string m_coordsetName;
-  const std::string m_topologyName;
-=======
   std::string m_topologyName;
   std::string m_coordsetName;
->>>>>>> dd02bf88
   /// Parent group for the entire mesh
   sidre::Group* m_group;
   /// Group for each domain in multidomain mesh
