--- conflicted
+++ resolved
@@ -31,14 +31,8 @@
 #include "sidre/DataStore.hpp"
 #include "sidre/SidreTypes.hpp"
 
-<<<<<<< HEAD
-//This does not appear to be needed.  TODO - Ask Noah if there are future plans to
-//use it.
-//#include "relay_mpi.hpp"
 #include "relay.hpp"
-=======
 #include "fmt/fmt.hpp"
->>>>>>> 4229ca49
 
 namespace asctoolkit
 {
