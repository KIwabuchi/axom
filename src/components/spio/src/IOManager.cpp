--- conflicted
+++ resolved
@@ -109,15 +109,13 @@
 
     SLIC_ASSERT(root_file_id >= 0);
 
-    herr_t errv;
+    herr_t status;
 
     for (int i = 0; i < m_num_datagroups; ++i) {
 
       std::string hdf5_name = getHDF5FileName(root_file_id, group_id, i);
 
       hid_t h5_file_id, h5_group_id;
-      herr_t status;
-(void)status;//be quiet compiler, i will use this later when checks are added.
       if (m_baton.isFirstInGroup()) {
         h5_file_id = H5Fcreate(hdf5_name.c_str(),
                                H5F_ACC_TRUNC,
@@ -132,28 +130,21 @@
       }
       SLIC_ASSERT(h5_file_id >= 0);
 
-<<<<<<< HEAD
-      std::ostringstream savestream;
-      savestream << hdf5_name << ":datagroup" << i << "_" << m_my_rank << "/";
-      m_datagroups[i]->save(savestream.str(), protocol, h5_file_id);
-
-      errv = H5Fclose(h5_file_id);
-      SLIC_ASSERT(errv >= 0);
-=======
       std::ostringstream group_stream;
       group_stream << "datagroup" << i << "_" << m_my_rank;
       std::string group_name = group_stream.str();
       h5_group_id = H5Gcreate(h5_file_id, group_name.c_str(), H5P_DEFAULT, H5P_DEFAULT, H5P_DEFAULT);
-      // TODO - Ask Noah about adding a SLIC check here, make sure group create succeeded.
+      SLIC_ASSERT(h5_group_id >= 0);
+
       m_datagroups[i]->getDataStore()->save(h5_group_id, m_datagroups[i] );
+
       status = H5Gclose(h5_group_id);
-      // TODO - Ask Noah about adding a SLIC check here, make sure group close succeeded.
+      SLIC_ASSERT(status >= 0);
       status = H5Fclose(h5_file_id);
-      // TODO - Ask Noah about adding a SLIC check here, make sure file close succeeded.
->>>>>>> 82ddea6d
+      SLIC_ASSERT(status >= 0);
     }
-    errv = H5Fclose(root_file_id);
-    SLIC_ASSERT(errv >= 0);
+    status = H5Fclose(root_file_id);
+    SLIC_ASSERT(status >= 0);
 
 
   } else if (protocol == "conduit") {
@@ -202,17 +193,12 @@
                                  H5P_DEFAULT);
       SLIC_ASSERT(h5_file_id >= 0);
 
-<<<<<<< HEAD
-      std::ostringstream loadstream;
-      loadstream << hdf5_name << ":datagroup" << i << "_" << m_my_rank << "/";
-=======
->>>>>>> 82ddea6d
-
       // TODO Add HDF5 call to change hdf5 internal directory to loadstream name.
       std::ostringstream groupstream;
       groupstream << "datagroup" << i << "_" << m_my_rank;
       std::string group_name = groupstream.str();
       hid_t h5_group_id = H5Gopen(h5_file_id, group_name.c_str(), 0);
+      SLIC_ASSERT(h5_file_id >= 0);
       m_datagroups[i]->getDataStore()->load(h5_group_id, m_datagroups[i]);
 
       errv = H5Fclose(h5_file_id);
@@ -256,10 +242,12 @@
                                H5P_DEFAULT);
     SLIC_ASSERT(h5_file_id >= 0);
 
-    std::ostringstream loadstream;
-    loadstream << hdf5_name << ":datagroup" << i << "_" << m_my_rank << "/";
-
-    m_datagroups[i]->load(loadstream.str(), protocol, h5_file_id);
+    std::ostringstream groupstream;
+    groupstream << "datagroup" << i << "_" << m_my_rank;
+    std::string group_name = groupstream.str();
+    hid_t h5_group_id = H5Gopen(h5_file_id, group_name.c_str(), 0);
+    SLIC_ASSERT(h5_group_id >= 0);
+    m_datagroups[i]->getDataStore()->load(h5_group_id, m_datagroups[i]);
 
     errv = H5Fclose(h5_file_id);
     SLIC_ASSERT(errv >= 0);
