--- conflicted
+++ resolved
@@ -16,10 +16,8 @@
     make_executable( EXECUTABLE_SOURCE ${example_source}
         DEPENDS_ON sidre conduit slic rt shroudrt)
 endforeach()
-<<<<<<< HEAD
+
 set_target_properties(F_sidre_shocktube PROPERTIES LINKER_LANGUAGE Fortran)
-=======
 #set_target_properties(F_sidre_shocktube  PROPERTIES Fortran_FORMAT "FREE")
->>>>>>> 1264cc2c
 
 add_subdirectory(lulesh2)