--- conflicted
+++ resolved
@@ -24,53 +24,6 @@
    |    :width: 72px                    |             |
    +------------------------------------+-------------+
 
-<<<<<<< HEAD
-Here, a black rectangle represents the Datastore, which contains all Sidre objects.
-Ovals represent Sidre Group objects.  Each Group has a name, 
-zero or one parent Group, and zero or more child Groups (indicated by an
-arrow from the parent to each child).  Note that the root Group (i.e. "/") is 
-the only Group that has no parent.
-Each Group also owns zero or more View objects.  Views are
-shown as rectangles and an arrow points from the owning Group to each View.
-
-Datastores contain a collection of Buffer objects, shown as segmented
-rectangles.  View references to Buffers or to external pointers are shown as
-dashed arrows.  Datastores also contains a list of Attributes, each outlined
-with a hexagon, which define the metadata labels available to apply to Views and
-the default value associated with each label.  In this example, the Datastore
-has Attributes "vis" (with default value 0) and "restart" (with default
-value 1).
-
-A Sidre View object has a name and some data associated with it, as well as any
-explicitly-set Attributes.  In this example, the Views "temp" and "rho" have the
-Attribute "vis" set to 1.  This example shows various types of data that
-can be described by a View, including scalars, strings, and arrays (both
-"external" and managed by Sidre Buffer objects).  The array Views ("x", "y",
-"z", "temp", "rho", "region") include a triple indicating the number of
-elements, offset, and stride for the View.  Other aspects of View descriptions
-are clarified in the C++ code shown next.  Sidre also provides full C and Fortran
-APIs that can also be used to generate the same result.
-
-.. literalinclude:: ../../examples/sidre_createdatastore.cpp
-   :start-after: _first_example_create_start
-   :end-before: _first_example_create_end
-   :language: C++
-
-C++ Sidre operations that create Buffers, Groups, and Views return a pointer to the
-object that is created. This allows chaining operations.  (Chaining is supported
-in the C++ API, but not in C or Fortran.)  From the previous example:
-
-.. literalinclude:: ../../examples/sidre_createdatastore.cpp
-   :start-after: _first_example_chain_1
-   :end-before: _first_example_chain_2
-   :language: C++
-
-Many other Sidre operations return a pointer to the object on which the method
-is called, which enables similar operation chaining.
-
-Here is how to retrieve data items out of 
-the hierarchy.
-=======
 The diagram represents a Datastore, which contains  all Sidre objects and
 provides the main interface to access those objects.
 Rounded rectangles represent Sidre Group objects.  Each Group has a name,
@@ -140,7 +93,6 @@
    :language: C++
 
 Here is how to retrieve data items out of the hierarchy.
->>>>>>> ca3c21d9
 
 .. literalinclude:: ../../examples/sidre_createdatastore.cpp
    :start-after: _first_example_access_start
@@ -150,13 +102,8 @@
 In the last section, the code accesses the arrays associated with the views "y",
 "temp", and "region".  While "temp" and "region" have the default offset (0) and
 stride (1), "y" has offset 1 and stride 3.  The pointer returned by
-<<<<<<< HEAD
-:code:`View::getPointer()` always points to the first element described by the
-View (that is, it takes care of the offset), but using a stride greater than 1
-=======
 ``View::getPointer()`` always points to the first element described by the
 View (that is, the View takes care of the offset), but use of a stride other than 1
->>>>>>> ca3c21d9
 must be done by the code itself.
 
 Unix-like path syntax using the slash ("/") delimiter is supported for
