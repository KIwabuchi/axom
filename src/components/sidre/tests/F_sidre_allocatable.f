--- conflicted
+++ resolved
@@ -86,15 +86,10 @@
     call assert_equals(num_elements, 0)
 
     ! Allocate array via datastore
-<<<<<<< HEAD
 ! To be consistent with actual Fortran code, the method that creates 
 ! an allocatable view should take the type and the allocate method
 ! should take only shape, length, etc.
-    call view%allocate(ATK_C_INT_T, 10)
-=======
-    call view%declare(SIDRE_INT_ID, 10)
-    call view%allocate()
->>>>>>> 14544780
+    call view%allocate(SIDRE_INT_ID, 10)
     
     ! Check from Fortran with ALLOCATED and SIZE
     call assert_true(allocated(iarray))
