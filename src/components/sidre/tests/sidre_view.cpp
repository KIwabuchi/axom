/*
 * Copyright (c) 2015, Lawrence Livermore National Security, LLC.
 * Produced at the Lawrence Livermore National Laboratory.
 *
 * All rights reserved.
 *
 * This source code cannot be distributed without permission and
 * further review from Lawrence Livermore National Laboratory.
 */

#include "gtest/gtest.h"

#include "sidre/sidre.hpp"

using asctoolkit::sidre::DataBuffer;
using asctoolkit::sidre::DataGroup;
using asctoolkit::sidre::DataStore;
using asctoolkit::sidre::DataView;

using namespace conduit;

//------------------------------------------------------------------------------

TEST(sidre_view,create_views)
{
  DataStore * ds   = new DataStore();
  DataGroup * root = ds->getRoot();

  DataView * dv_0 = root->createViewAndAllocate("field0",
                                                asctoolkit::sidre::INT_ID, 1);
  DataView * dv_1 = root->createViewAndAllocate("field1",
                                                asctoolkit::sidre::INT_ID, 1);


  DataBuffer * db_0 = dv_0->getBuffer();
  DataBuffer * db_1 = dv_1->getBuffer();

  EXPECT_EQ(db_0->getIndex(), 0);
  EXPECT_EQ(db_1->getIndex(), 1);
  delete ds;
}

//------------------------------------------------------------------------------

TEST(sidre_view,int_buffer_from_view)
{
  DataStore * ds = new DataStore();
  DataGroup * root = ds->getRoot();

  DataView * dv = root->createViewAndAllocate("u0", DataType::c_int(10));

  EXPECT_EQ(dv->getTypeID(), asctoolkit::sidre::INT_ID);
  int * data_ptr = dv->getData();

  for(int i=0 ; i<10 ; i++)
  {
    data_ptr[i] = i*i;
  }

  dv->print();

  EXPECT_EQ(dv->getTotalBytes(), sizeof(int) * 10);
  delete ds;

}

//------------------------------------------------------------------------------

TEST(sidre_view,int_buffer_from_view_conduit_value)
{
  DataStore * ds = new DataStore();
  DataGroup * root = ds->getRoot();

  DataView * dv = root->createViewAndAllocate("u0", DataType::c_int(10));
  int * data_ptr = dv->getData();

  for(int i=0 ; i<10 ; i++)
  {
    data_ptr[i] = i*i;
  }

  dv->print();

  EXPECT_EQ(dv->getTotalBytes(), sizeof(int) * 10);
  delete ds;

}

//------------------------------------------------------------------------------

TEST(sidre_view,int_array_strided_views)
{
  DataStore * ds = new DataStore();
  DataGroup * root = ds->getRoot();
  DataBuffer * dbuff = ds->createBuffer();

  dbuff->declare(asctoolkit::sidre::INT_ID, 10);
  dbuff->allocate();
  int * data_ptr = static_cast<int *>(dbuff->getData());

  for(int i=0 ; i<10 ; i++)
  {
    data_ptr[i] = i;
  }

  dbuff->print();

  EXPECT_EQ(dbuff->getTotalBytes(), sizeof(int) * 10);

  DataView * dv_e = root->createView("even",dbuff);
  DataView * dv_o = root->createView("odd",dbuff);
  EXPECT_EQ(dbuff->getNumViews(), 2u);

  // c_int(num_elems, offset [in bytes], stride [in bytes])
  dv_e->apply(DataType::c_int(5,0,8));

  // c_int(num_elems, offset [in bytes], stride [in bytes])
  dv_o->apply(DataType::c_int(5,4,8));

  dv_e->print();
  dv_o->print();

<<<<<<< HEAD
  int_array dv_e_ptr = dv_e->getData();
  int_array dv_o_ptr = dv_o->getData();
  for(int i=0 ; i<5 ; i++)
=======
// Check base pointer case:
  int* v_e_ptr = dv_e->getValue();
  int* v_o_ptr = dv_o->getValue();
  for(int i=0 ; i<10 ; i += 2)
  {
    std::cout << "idx:" <<  i
              << " e:" << v_e_ptr[i]
              << " o:" << v_o_ptr[i]
              << " em:" << v_e_ptr[i]  % 2
              << " om:" << v_o_ptr[i]  % 2
              << std::endl;

    EXPECT_EQ(v_e_ptr[i] % 2, 0);
    EXPECT_EQ(v_o_ptr[i] % 2, 1);
  }

// Check Conduit mem-map struct case:
  int_array dv_e_ptr = dv_e->getValue();
  int_array dv_o_ptr = dv_o->getValue();
  for(int i=0 ; i<5 ; ++i)
>>>>>>> 72790b55
  {
    std::cout << "idx:" <<  i
              << " e:" << dv_e_ptr[i]
              << " o:" << dv_o_ptr[i]
              << " em:" << dv_e_ptr[i]  % 2
              << " om:" << dv_o_ptr[i]  % 2
              << std::endl;

    EXPECT_EQ(dv_e_ptr[i] % 2, 0);
    EXPECT_EQ(dv_o_ptr[i] % 2, 1);
  }

  // Run similar test to above with different view apply method
  DataView * dv_e1 = root->createView("even1",dbuff);
  DataView * dv_o1 = root->createView("odd1",dbuff);
  EXPECT_EQ(dbuff->getNumViews(), 4u);

  // (num_elems, offset [in # elems], stride [in # elems])
  dv_e1->apply(asctoolkit::sidre::INT_ID, 5,0,2);

  // (num_elems, offset [in # elems], stride [in # elems])
  dv_o1->apply(asctoolkit::sidre::INT_ID, 5,1,2);

  dv_e1->print();
  dv_o1->print();

<<<<<<< HEAD
  int_array dv_e1_ptr = dv_e1->getData();
  int_array dv_o1_ptr = dv_o1->getData();
=======
// Check base pointer case:
  int* v_e1_ptr = dv_e1->getValue();
  int* v_o1_ptr = dv_o1->getValue();
  for(int i=0 ; i<10 ; i += 2)
  {
    std::cout << "idx:" <<  i
              << " e1:" << v_e1_ptr[i]
              << " oj:" << v_o1_ptr[i]
              << " em1:" << v_e1_ptr[i]  % 2
              << " om1:" << v_o1_ptr[i]  % 2
              << std::endl;

    EXPECT_EQ(v_e1_ptr[i], v_e_ptr[i]);
    EXPECT_EQ(v_o1_ptr[i], v_o_ptr[i]);
  }

// Check Conduit mem-map struct case:
  int_array dv_e1_ptr = dv_e1->getValue();
  int_array dv_o1_ptr = dv_o1->getValue();
>>>>>>> 72790b55
  for(int i=0 ; i<5 ; i++)
  {
    std::cout << "idx:" <<  i
              << " e1:" << dv_e1_ptr[i]
              << " o1:" << dv_o1_ptr[i]
              << " em1:" << dv_e1_ptr[i]  % 2
              << " om1:" << dv_o1_ptr[i]  % 2
              << std::endl;

    EXPECT_EQ(dv_e1_ptr[i], dv_e_ptr[i]);
    EXPECT_EQ(dv_o1_ptr[i], dv_o_ptr[i]);
  }


  ds->print();
  delete ds;

}

//------------------------------------------------------------------------------

TEST(sidre_view,int_array_depth_view)
{
  DataStore * ds = new DataStore();
  DataGroup * root = ds->getRoot();
  DataBuffer * dbuff = ds->createBuffer();

  const size_t depth_nelems = 10; 

  // Allocate buffer to hold data for 4 "depth" views
  dbuff->declare(asctoolkit::sidre::INT_ID, 4 * depth_nelems );
  dbuff->allocate();
  int * data_ptr = static_cast<int *>(dbuff->getData());

  for(size_t i = 0 ; i < 4 * depth_nelems ; ++i)
  {
    data_ptr[i] = i / depth_nelems;
  }

  dbuff->print();

  EXPECT_EQ(dbuff->getNumElements(), 4 * depth_nelems);

  // create 4 "depth" views and apply offsets into buffer
  DataView* views[4];
  std::string view_names[4] = { "depth_0", "depth_1", "depth_2", "depth_3" };
  
<<<<<<< HEAD
  for (int id = 0; id < 4; ++id) 
  {
     views[id] = root->createView(view_names[id], dbuff)->apply(depth_nelems, id*depth_nelems);
  }
  EXPECT_EQ(dbuff->getNumViews(), 4u);

  // print depth views...
  for (int id = 0; id < 4; ++id)
  {
     views[id]->print();
  } 

  // check values in depth views...
  for (int id = 0; id < 4; ++id)
  {
     int_array dv_ptr = views[id]->getData();
     for (size_t i = 0; i < depth_nelems; ++i)
     {
        EXPECT_EQ(dv_ptr[i], id);
     }
  }

  ds->print();
  delete ds;
}

//------------------------------------------------------------------------------

// Similar to previous test, using other view creation methods
TEST(sidre_view,int_array_depth_view_2)
{
  DataStore * ds = new DataStore();
  DataGroup * root = ds->getRoot();
  DataBuffer * dbuff = ds->createBuffer();

  const size_t depth_nelems = 10; 

  // Allocate buffer to hold data for 4 "depth" views
  dbuff->declare(asctoolkit::sidre::INT_ID, 4 * depth_nelems );
  dbuff->allocate();
  int * data_ptr = static_cast<int *>(dbuff->getData());

  for(size_t i = 0 ; i < 4 * depth_nelems ; ++i)
  {
    data_ptr[i] = i / depth_nelems;
  }

  dbuff->print();

  EXPECT_EQ(dbuff->getNumElements(), 4 * depth_nelems);

  // create 4 "depth" views and apply offsets into buffer
  DataView* views[4];
  std::string view_names[4] = { "depth_0", "depth_1", "depth_2", "depth_3" };
  
=======
>>>>>>> 72790b55
  for (int id = 0; id < 2; ++id) 
  {
     views[id] = root->createView(view_names[id], dbuff)->apply(depth_nelems, id*depth_nelems);
  }
  // 
  // call path including type
  for (int id = 2; id < 4; ++id)
  {
     views[id] = root->createView(view_names[id], dbuff)->apply(asctoolkit::sidre::INT_ID, 
                                                                depth_nelems, 
                                                                id*depth_nelems);
  }
  EXPECT_EQ(dbuff->getNumViews(), 4u);

  // print depth views...
  for (int id = 0; id < 4; ++id)
  {
     views[id]->print();
  } 

  // check values in depth views...
  for (int id = 0; id < 4; ++id)
  {
<<<<<<< HEAD
     int_array dv_ptr = views[id]->getData();
=======
     int* dv_ptr = views[id]->getValue();
>>>>>>> 72790b55
     for (size_t i = 0; i < depth_nelems; ++i)
     {
        EXPECT_EQ(dv_ptr[i], id);
     }
  }

  ds->print();
  delete ds;
}

//------------------------------------------------------------------------------

TEST(sidre_view,int_array_view_attach_buffer)
{
  DataStore * ds = new DataStore();
  DataGroup * root = ds->getRoot();

  const size_t field_nelems = 10;

  // create 2 "field" views with type and # elems
  size_t elem_count = 0; 
  DataView* field0 = root->createView("field0",
                                      asctoolkit::sidre::INT_ID, field_nelems);
  elem_count += field0->getNumElements();
  DataView* field1 = root->createView("field1",
                                      asctoolkit::sidre::INT_ID, field_nelems);
  elem_count += field1->getNumElements();
  EXPECT_EQ(elem_count, 2 * field_nelems);

  // create buffer to hold data for fields and allocate
  DataBuffer * dbuff = ds->createBuffer()->allocate(asctoolkit::sidre::INT_ID,
                                                    elem_count);
  EXPECT_EQ(dbuff->getNumElements(), elem_count);

  // Initilize buffer data for testing below.
<<<<<<< HEAD
  int_array b_ptr = dbuff->getData();
=======
  int* b_ptr = dbuff->getValue();
>>>>>>> 72790b55
  for(size_t i = 0 ; i < elem_count ; ++i)
  {
    b_ptr[i] = i / field_nelems;
  }

  dbuff->print();

  // attach field views to buffer and apply offsets into buffer
  field0->attachBuffer(dbuff)->apply(field_nelems, 0 * field_nelems);
  field1->attachBuffer(dbuff)->apply(field_nelems, 1 * field_nelems);
  EXPECT_EQ(dbuff->getNumViews(), 2u);

  // print field views...
  field0->print();
  field1->print();

  // check values in field views...
  int* f0_ptr = field0->getValue();
  for (size_t i = 0; i < field_nelems; ++i)
  {
<<<<<<< HEAD
     int_array v_ptr = field[id]->getData();
     for (size_t i = 0; i < field_nelems; ++i)
     {
        EXPECT_EQ(v_ptr[i], id);
     }
=======
     EXPECT_EQ(f0_ptr[i], 0);
  }
  int* f1_ptr = field1->getValue();
  for (size_t i = 0; i < field_nelems; ++i)
  {
     EXPECT_EQ(f1_ptr[i], 1);
>>>>>>> 72790b55
  }

  ds->print();
  delete ds;
}


//------------------------------------------------------------------------------

TEST(sidre_view,int_array_multi_view_resize)
{
  ///
  /// This example creates a 4 * 10 buffer of ints,
  /// and 4 views that point the 4 sections of 10 ints
  ///
  /// We then create a new buffer to support 4*12 ints
  /// and 4 views that point into them
  ///
  /// after this we use the old buffers to copy the values
  /// into the new views
  ///

  // create our main data store
  DataStore * ds = new DataStore();
  // get access to our root data Group
  DataGroup * root = ds->getRoot();

  // create a group to hold the "old" or data we want to copy
  DataGroup * r_old = root->createGroup("r_old");
  // create a view to hold the base buffer and allocate
  DataView * base_old = r_old->createViewAndAllocate("base_data", 
                                                     DataType::c_int(40));

  // we will create 4 sub views of this array
  int * data_ptr = base_old->getData();


  // init the buff with values that align with the
  // 4 subsections.
  for(int i=0 ; i<10 ; i++)
  {
    data_ptr[i] = 1;
  }
  for(int i=10 ; i<20 ; i++)
  {
    data_ptr[i] = 2;
  }
  for(int i=20 ; i<30 ; i++)
  {
    data_ptr[i] = 3;
  }
  for(int i=30 ; i<40 ; i++)
  {
    data_ptr[i] = 4;
  }


  /// setup our 4 views
  DataBuffer * buff_old = base_old->getBuffer();
  buff_old->print();
  DataView * r0_old = r_old->createView("r0",buff_old);
  DataView * r1_old = r_old->createView("r1",buff_old);
  DataView * r2_old = r_old->createView("r2",buff_old);
  DataView * r3_old = r_old->createView("r3",buff_old);

  // each view is offset by 10 * the # of bytes in a int
  // c_int(num_elems, offset)
  index_t offset =0;
  r0_old->apply(DataType::c_int(10,offset));

  offset += sizeof(int) * 10;
  r1_old->apply(DataType::c_int(10,offset));

  offset += sizeof(int) * 10;
  r2_old->apply(DataType::c_int(10,offset));

  offset += sizeof(int) * 10;
  r3_old->apply(DataType::c_int(10,offset));

  /// check that our views actually point to the expected data
  //
  int * r0_ptr = r0_old->getData();
  for(int i=0 ; i<10 ; i++)
  {
    EXPECT_EQ(r0_ptr[i], 1);
    // check pointer relation
    EXPECT_EQ(&r0_ptr[i], &data_ptr[i]);
  }

  int * r3_ptr = r3_old->getData();
  for(int i=0 ; i<10 ; i++)
  {
    EXPECT_EQ(r3_ptr[i], 4);
    // check pointer relation
    EXPECT_EQ(&r3_ptr[i], &data_ptr[i+30]);
  }

  // create a group to hold the "old" or data we want to copy into
  DataGroup * r_new = root->createGroup("r_new");
  // create a view to hold the base buffer and allocate
  DataView * base_new = r_new->createViewAndAllocate("base_data",
                                                     DataType::c_int(4 * 12));

  int * base_new_data = base_new->getData();
  for (int i = 0 ; i < 4 * 12 ; ++i)
  {
    base_new_data[i] = 0;
  }

  DataBuffer * buff_new = base_new->getBuffer();
  buff_new->print();

  // create the 4 sub views of this array
  DataView * r0_new = r_new->createView("r0",buff_new);
  DataView * r1_new = r_new->createView("r1",buff_new);
  DataView * r2_new = r_new->createView("r2",buff_new);
  DataView * r3_new = r_new->createView("r3",buff_new);

  // apply views to r0,r1,r2,r3
  // each view is offset by 12 * the # of bytes in a int

  // c_int(num_elems, offset)
  offset =0;
  r0_new->apply(DataType::c_int(12,offset));

  offset += sizeof(int) * 12;
  r1_new->apply(DataType::c_int(12,offset));

  offset += sizeof(int) * 12;
  r2_new->apply(DataType::c_int(12,offset));

  offset += sizeof(int) * 12;
  r3_new->apply(DataType::c_int(12,offset));

  /// update r2 as an example first
  buff_new->print();
  r2_new->print();

  /// copy the subset of value
  r2_new->getNode().update(r2_old->getNode());
  r2_new->getNode().print();
  buff_new->print();


  /// check pointer values
  int * r2_new_ptr = r2_new->getData();

  for(int i=0 ; i<10 ; i++)
  {
    EXPECT_EQ(r2_new_ptr[i], 3);
  }

  for(int i=10 ; i<12 ; i++)
  {
    EXPECT_EQ(r2_new_ptr[i], 0);     // assumes zero-ed alloc
  }


  /// update the other views
  r0_new->getNode().update(r0_old->getNode());
  r1_new->getNode().update(r1_old->getNode());
  r3_new->getNode().update(r3_old->getNode());

  buff_new->print();


  ds->print();
  delete ds;

}


//------------------------------------------------------------------------------

TEST(sidre_view,int_array_realloc)
{
  ///
  /// info
  ///

  // create our main data store
  DataStore * ds = new DataStore();
  // get access to our root data Group
  DataGroup * root = ds->getRoot();

  // create a view to hold the base buffer
  DataView * a1 = root->createViewAndAllocate("a1",DataType::c_float(5));
  DataView * a2 = root->createViewAndAllocate("a2",DataType::c_int(5));

  float * a1_ptr = a1->getData();
  int * a2_ptr = a2->getData();

  for(int i=0 ; i<5 ; i++)
  {
    a1_ptr[i] =  5.0;
    a2_ptr[i] = -5;
  }

  EXPECT_EQ(a1->getTotalBytes(), sizeof(float)*5);
  EXPECT_EQ(a2->getTotalBytes(), sizeof(int)*5);


  a1->reallocate(DataType::c_float(10));
  a2->reallocate(DataType::c_int(15));

  a1_ptr = a1->getData();
  a2_ptr = a2->getData();

  for(int i=0 ; i<5 ; i++)
  {
    EXPECT_EQ(a1_ptr[i],5.0);
    EXPECT_EQ(a2_ptr[i],-5);
  }

  for(int i=5 ; i<10 ; i++)
  {
    a1_ptr[i] = 10.0;
    a2_ptr[i] = -10;
  }

  for(int i=10 ; i<15 ; i++)
  {
    a2_ptr[i] = -15;
  }

  EXPECT_EQ(a1->getTotalBytes(), sizeof(float)*10);
  EXPECT_EQ(a2->getTotalBytes(), sizeof(int)*15);

  // Try some errors
  // XXX  a1->reallocate(DataType::c_int(20));
  // XXX reallocate with a Schema

  ds->print();
  delete ds;

}

//------------------------------------------------------------------------------

TEST(sidre_view,simple_opaque)
{
  // create our main data store
  DataStore * ds = new DataStore();
  // get access to our root data Group
  DataGroup * root = ds->getRoot();
  int * src_data = new int[1];

  src_data[0] = 42;

  void * src_ptr = (void *)src_data;

  DataView * opq_view = root->createOpaqueView("my_opaque",src_ptr);

  // we shouldn't have any buffers
  EXPECT_EQ(ds->getNumBuffers(), 0u);

  EXPECT_TRUE(opq_view->isOpaque());

  void * opq_ptr = opq_view->getVoidPtr();

  int * out_data = (int *)opq_ptr;
  EXPECT_EQ(opq_ptr,src_ptr);
  EXPECT_EQ(out_data[0],42);

  ds->print();
  delete ds;
  delete [] src_data;
}<|MERGE_RESOLUTION|>--- conflicted
+++ resolved
@@ -120,14 +120,9 @@
   dv_e->print();
   dv_o->print();
 
-<<<<<<< HEAD
-  int_array dv_e_ptr = dv_e->getData();
-  int_array dv_o_ptr = dv_o->getData();
-  for(int i=0 ; i<5 ; i++)
-=======
 // Check base pointer case:
-  int* v_e_ptr = dv_e->getValue();
-  int* v_o_ptr = dv_o->getValue();
+  int* v_e_ptr = dv_e->getData();
+  int* v_o_ptr = dv_o->getData();
   for(int i=0 ; i<10 ; i += 2)
   {
     std::cout << "idx:" <<  i
@@ -142,10 +137,9 @@
   }
 
 // Check Conduit mem-map struct case:
-  int_array dv_e_ptr = dv_e->getValue();
-  int_array dv_o_ptr = dv_o->getValue();
+  int_array dv_e_ptr = dv_e->getData();
+  int_array dv_o_ptr = dv_o->getData();
   for(int i=0 ; i<5 ; ++i)
->>>>>>> 72790b55
   {
     std::cout << "idx:" <<  i
               << " e:" << dv_e_ptr[i]
@@ -172,13 +166,9 @@
   dv_e1->print();
   dv_o1->print();
 
-<<<<<<< HEAD
-  int_array dv_e1_ptr = dv_e1->getData();
-  int_array dv_o1_ptr = dv_o1->getData();
-=======
 // Check base pointer case:
-  int* v_e1_ptr = dv_e1->getValue();
-  int* v_o1_ptr = dv_o1->getValue();
+  int* v_e1_ptr = dv_e1->getData();
+  int* v_o1_ptr = dv_o1->getData();
   for(int i=0 ; i<10 ; i += 2)
   {
     std::cout << "idx:" <<  i
@@ -193,9 +183,8 @@
   }
 
 // Check Conduit mem-map struct case:
-  int_array dv_e1_ptr = dv_e1->getValue();
-  int_array dv_o1_ptr = dv_o1->getValue();
->>>>>>> 72790b55
+  int_array dv_e1_ptr = dv_e1->getData();
+  int_array dv_o1_ptr = dv_o1->getData();
   for(int i=0 ; i<5 ; i++)
   {
     std::cout << "idx:" <<  i
@@ -243,64 +232,6 @@
   DataView* views[4];
   std::string view_names[4] = { "depth_0", "depth_1", "depth_2", "depth_3" };
   
-<<<<<<< HEAD
-  for (int id = 0; id < 4; ++id) 
-  {
-     views[id] = root->createView(view_names[id], dbuff)->apply(depth_nelems, id*depth_nelems);
-  }
-  EXPECT_EQ(dbuff->getNumViews(), 4u);
-
-  // print depth views...
-  for (int id = 0; id < 4; ++id)
-  {
-     views[id]->print();
-  } 
-
-  // check values in depth views...
-  for (int id = 0; id < 4; ++id)
-  {
-     int_array dv_ptr = views[id]->getData();
-     for (size_t i = 0; i < depth_nelems; ++i)
-     {
-        EXPECT_EQ(dv_ptr[i], id);
-     }
-  }
-
-  ds->print();
-  delete ds;
-}
-
-//------------------------------------------------------------------------------
-
-// Similar to previous test, using other view creation methods
-TEST(sidre_view,int_array_depth_view_2)
-{
-  DataStore * ds = new DataStore();
-  DataGroup * root = ds->getRoot();
-  DataBuffer * dbuff = ds->createBuffer();
-
-  const size_t depth_nelems = 10; 
-
-  // Allocate buffer to hold data for 4 "depth" views
-  dbuff->declare(asctoolkit::sidre::INT_ID, 4 * depth_nelems );
-  dbuff->allocate();
-  int * data_ptr = static_cast<int *>(dbuff->getData());
-
-  for(size_t i = 0 ; i < 4 * depth_nelems ; ++i)
-  {
-    data_ptr[i] = i / depth_nelems;
-  }
-
-  dbuff->print();
-
-  EXPECT_EQ(dbuff->getNumElements(), 4 * depth_nelems);
-
-  // create 4 "depth" views and apply offsets into buffer
-  DataView* views[4];
-  std::string view_names[4] = { "depth_0", "depth_1", "depth_2", "depth_3" };
-  
-=======
->>>>>>> 72790b55
   for (int id = 0; id < 2; ++id) 
   {
      views[id] = root->createView(view_names[id], dbuff)->apply(depth_nelems, id*depth_nelems);
@@ -324,11 +255,7 @@
   // check values in depth views...
   for (int id = 0; id < 4; ++id)
   {
-<<<<<<< HEAD
-     int_array dv_ptr = views[id]->getData();
-=======
-     int* dv_ptr = views[id]->getValue();
->>>>>>> 72790b55
+     int* dv_ptr = views[id]->getData();
      for (size_t i = 0; i < depth_nelems; ++i)
      {
         EXPECT_EQ(dv_ptr[i], id);
@@ -364,11 +291,7 @@
   EXPECT_EQ(dbuff->getNumElements(), elem_count);
 
   // Initilize buffer data for testing below.
-<<<<<<< HEAD
-  int_array b_ptr = dbuff->getData();
-=======
-  int* b_ptr = dbuff->getValue();
->>>>>>> 72790b55
+  int* b_ptr = dbuff->getData();
   for(size_t i = 0 ; i < elem_count ; ++i)
   {
     b_ptr[i] = i / field_nelems;
@@ -386,23 +309,15 @@
   field1->print();
 
   // check values in field views...
-  int* f0_ptr = field0->getValue();
+  int* f0_ptr = field0->getData();
   for (size_t i = 0; i < field_nelems; ++i)
   {
-<<<<<<< HEAD
-     int_array v_ptr = field[id]->getData();
-     for (size_t i = 0; i < field_nelems; ++i)
-     {
-        EXPECT_EQ(v_ptr[i], id);
-     }
-=======
      EXPECT_EQ(f0_ptr[i], 0);
   }
-  int* f1_ptr = field1->getValue();
+  int* f1_ptr = field1->getData();
   for (size_t i = 0; i < field_nelems; ++i)
   {
      EXPECT_EQ(f1_ptr[i], 1);
->>>>>>> 72790b55
   }
 
   ds->print();
