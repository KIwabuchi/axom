/*
 * Copyright (c) 2015, Lawrence Livermore National Security, LLC.
 * Produced at the Lawrence Livermore National Laboratory.
 *
 * All rights reserved.
 *
 * This source code cannot be distributed without permission and
 * further review from Lawrence Livermore National Laboratory.
 */

#include "gtest/gtest.h"

#include "sidre/sidre.h"

#include <stdlib.h>

//------------------------------------------------------------------------------
// Test DataBuffer::declareExternal()
//------------------------------------------------------------------------------

TEST(C_sidre_external, declare_external_buffer)
{
  SIDRE_datastore * ds = SIDRE_datastore_new();

  const int len = 11;

  int * idata = (int *) malloc(sizeof(int) * len);
  double * ddata = (double *) malloc(sizeof(double) * len);

  for (int ii = 0 ; ii < len ; ++ii)
  {
    idata[ii] = ii;
    ddata[ii] = idata[ii] * 2.0;
  }

  SIDRE_databuffer * dbuff_0 = SIDRE_datastore_create_buffer(ds);
  SIDRE_databuffer * dbuff_1 = SIDRE_datastore_create_buffer(ds);
  SIDRE_databuffer * dbuff_2 = SIDRE_datastore_create_buffer(ds);

  SIDRE_databuffer_allocate_from_type(dbuff_0, SIDRE_DOUBLE_ID, len);
  SIDRE_databuffer_declare(dbuff_1, SIDRE_INT_ID, len);
  SIDRE_databuffer_set_external_data(dbuff_1, idata);
  SIDRE_databuffer_declare(dbuff_2, SIDRE_DOUBLE_ID, len);
  SIDRE_databuffer_set_external_data(dbuff_2, ddata);

  EXPECT_EQ(SIDRE_databuffer_is_external(dbuff_0), false);
  EXPECT_EQ(SIDRE_databuffer_is_external(dbuff_1), true);
  EXPECT_EQ(SIDRE_databuffer_is_external(dbuff_2), true);

  EXPECT_EQ(SIDRE_databuffer_get_total_bytes(dbuff_0), sizeof(double)*len);
  EXPECT_EQ(SIDRE_databuffer_get_total_bytes(dbuff_1), sizeof(int)*len);
  EXPECT_EQ(SIDRE_databuffer_get_total_bytes(dbuff_2), sizeof(double)*len);

  SIDRE_datastore_print(ds);

  SIDRE_datastore_delete(ds);
  free(idata);
  free(ddata);
}

//------------------------------------------------------------------------------
// Test DataGroup::create_external_view()
//------------------------------------------------------------------------------
TEST(C_sidre_external, create_external_view)
{
  SIDRE_datastore * ds = SIDRE_datastore_new();
  SIDRE_datagroup * root = SIDRE_datastore_get_root(ds);

  const int len = 11;

  int * idata = (int *) malloc(sizeof(int) * len);
  double * ddata = (double *) malloc(sizeof(double) * len);

  for (int ii = 0 ; ii < len ; ++ii)
  {
    idata[ii] = ii;
    ddata[ii] = idata[ii] * 2.0;
  }

  SIDRE_dataview * iview = SIDRE_datagroup_create_external_view(root, "idata", idata, SIDRE_INT_ID, len);
  SIDRE_dataview * dview = SIDRE_datagroup_create_external_view(root, "ddata", ddata, SIDRE_DOUBLE_ID, len);
  EXPECT_EQ(SIDRE_datagroup_get_num_views(root), 2u);

  SIDRE_dataview_print(iview);
  SIDRE_dataview_print(dview);

<<<<<<< HEAD
  int * idata_chk = (int *) ATK_dataview_get_void_ptr(iview);
=======
  int * idata_chk = (int *) SIDRE_dataview_get_data_pointer(iview);
>>>>>>> 323771a0
  for (int ii = 0 ; ii < len ; ++ii)
  {
    EXPECT_EQ(idata_chk[ii], idata[ii]);
  }

<<<<<<< HEAD
  double * ddata_chk = (double *) ATK_dataview_get_void_ptr(dview);
=======
  double * ddata_chk = (double *) SIDRE_dataview_get_data_pointer(dview);
>>>>>>> 323771a0
  for (int ii = 0 ; ii < len ; ++ii)
  {
    EXPECT_EQ(ddata_chk[ii], ddata[ii]);
  }

  SIDRE_datastore_delete(ds);
  free(idata);
  free(ddata);
}

//------------------------------------------------------------------------------
// Test DataGroup::save(), DataGroup::load() with external buffers
//------------------------------------------------------------------------------
TEST(C_sidre_external, save_load_external_view)
{
  SIDRE_datastore * ds = SIDRE_datastore_new();
  SIDRE_datagroup * root = SIDRE_datastore_get_root(ds);

  const int len = 11;

  int * idata = (int *) malloc(sizeof(int) * len);
  double * ddata = (double *) malloc(sizeof(double) * len);

  for (int ii = 0 ; ii < len ; ++ii)
  {
    idata[ii] = ii;
    ddata[ii] = idata[ii] * 2.0;
  }

  SIDRE_dataview * iview = SIDRE_datagroup_create_external_view(root, "idata", idata, SIDRE_INT_ID, len);
  SIDRE_dataview * dview = SIDRE_datagroup_create_external_view(root, "ddata", ddata, SIDRE_DOUBLE_ID, len);
  EXPECT_EQ(SIDRE_datagroup_get_num_views(root), 2u);
  SIDRE_databuffer * tmpbuf;
  tmpbuf = SIDRE_dataview_get_buffer(iview);
  EXPECT_EQ(SIDRE_databuffer_is_external(tmpbuf), true);
  tmpbuf = SIDRE_dataview_get_buffer(dview);
  EXPECT_EQ(SIDRE_databuffer_is_external(tmpbuf), true);

  SIDRE_dataview_print(iview);
  SIDRE_dataview_print(dview);

  SIDRE_datagroup_save(root, "out_sidre_external_save_restore_external_view", "conduit");

  SIDRE_datastore_print(ds);


  SIDRE_datastore * ds2 = SIDRE_datastore_new();
  SIDRE_datagroup * root2 = SIDRE_datastore_get_root(ds);

  SIDRE_datagroup_load(root, "out_sidre_external_save_restore_external_view","conduit");

  SIDRE_datastore_print(ds2);

  SIDRE_dataview * iview2 = SIDRE_datagroup_get_view_from_name(root2, "idata");
  SIDRE_dataview * dview2 = SIDRE_datagroup_get_view_from_name(root2, "ddata");

  EXPECT_EQ(SIDRE_datagroup_get_num_views(root2), 2u);
  tmpbuf = SIDRE_dataview_get_buffer(iview2);
  EXPECT_EQ(SIDRE_databuffer_is_external(tmpbuf), false);
  tmpbuf = SIDRE_dataview_get_buffer(dview2);
  EXPECT_EQ(SIDRE_databuffer_is_external(tmpbuf), false);

<<<<<<< HEAD
  int * idata_chk = (int *) ATK_dataview_get_void_ptr(iview2);
=======
  int * idata_chk = (int *) SIDRE_dataview_get_data_pointer(iview2);
>>>>>>> 323771a0
  for (int ii = 0 ; ii < len ; ++ii)
  {
    EXPECT_EQ(idata_chk[ii], idata[ii]);
  }

<<<<<<< HEAD
  double * ddata_chk = (double *) ATK_dataview_get_void_ptr(dview2);
=======
  double * ddata_chk = (double *) SIDRE_dataview_get_data_pointer(dview2);
>>>>>>> 323771a0
  for (int ii = 0 ; ii < len ; ++ii)
  {
    EXPECT_EQ(ddata_chk[ii], ddata[ii]);
  }

  SIDRE_datastore_delete(ds);
  SIDRE_datastore_delete(ds2);
  free(idata);
  free(ddata);
}<|MERGE_RESOLUTION|>--- conflicted
+++ resolved
@@ -84,21 +84,13 @@
   SIDRE_dataview_print(iview);
   SIDRE_dataview_print(dview);
 
-<<<<<<< HEAD
-  int * idata_chk = (int *) ATK_dataview_get_void_ptr(iview);
-=======
-  int * idata_chk = (int *) SIDRE_dataview_get_data_pointer(iview);
->>>>>>> 323771a0
+  int * idata_chk = (int *) SIDRE_dataview_get_void_ptr(iview);
   for (int ii = 0 ; ii < len ; ++ii)
   {
     EXPECT_EQ(idata_chk[ii], idata[ii]);
   }
 
-<<<<<<< HEAD
-  double * ddata_chk = (double *) ATK_dataview_get_void_ptr(dview);
-=======
-  double * ddata_chk = (double *) SIDRE_dataview_get_data_pointer(dview);
->>>>>>> 323771a0
+  double * ddata_chk = (double *) SIDRE_dataview_get_void_ptr(dview);
   for (int ii = 0 ; ii < len ; ++ii)
   {
     EXPECT_EQ(ddata_chk[ii], ddata[ii]);
@@ -161,21 +153,13 @@
   tmpbuf = SIDRE_dataview_get_buffer(dview2);
   EXPECT_EQ(SIDRE_databuffer_is_external(tmpbuf), false);
 
-<<<<<<< HEAD
-  int * idata_chk = (int *) ATK_dataview_get_void_ptr(iview2);
-=======
-  int * idata_chk = (int *) SIDRE_dataview_get_data_pointer(iview2);
->>>>>>> 323771a0
+  int * idata_chk = (int *) SIDRE_dataview_get_void_ptr(iview2);
   for (int ii = 0 ; ii < len ; ++ii)
   {
     EXPECT_EQ(idata_chk[ii], idata[ii]);
   }
 
-<<<<<<< HEAD
-  double * ddata_chk = (double *) ATK_dataview_get_void_ptr(dview2);
-=======
-  double * ddata_chk = (double *) SIDRE_dataview_get_data_pointer(dview2);
->>>>>>> 323771a0
+  double * ddata_chk = (double *) SIDRE_dataview_get_void_ptr(dview2);
   for (int ii = 0 ; ii < len ; ++ii)
   {
     EXPECT_EQ(ddata_chk[ii], ddata[ii]);
