/*
 * Copyright (c) 2015, Lawrence Livermore National Security, LLC.
 * Produced at the Lawrence Livermore National Laboratory.
 *
 * All rights reserved.
 *
 * This source code cannot be distributed without permission and
 * further review from Lawrence Livermore National Laboratory.
 */

/*!
 ******************************************************************************
 *
 * \file
 *
 * \brief   Header file containing definition of DataStore class.
 *
 ******************************************************************************
 */

#ifndef DATASTORE_HPP_
#define DATASTORE_HPP_

// Standard C++ headers
#include <vector>
#include <stack>

#include "relay.hpp"

// Other CS Toolkit headers
#include "common/CommonTypes.hpp"
#include "slic/slic.hpp"

// Sidre project headers
#include "SidreTypes.hpp"

namespace asctoolkit
{
namespace sidre
{

// using directives to make Conduit usage easier and less visible
using conduit::Node;

class DataBuffer;
class DataGroup;

/*!
 * \class DataStore
 *
 * \brief DataStore is the main interface for creating and accessing
 *        Buffer objects.
 *
 * It maintains a collection of Buffer objects and owns the "root"
 * Group, called "/". A Group hierarchy (a tree) is created by
 * creating child Groups of Groups.
 */
class DataStore
{
public:

  /*!
   * \brief Default ctor initializes DataStore object and creates root Group.
   *
   * Ctor also initializes SLIC logging environment if it is not already
   * initialized.
   */
  DataStore();

  /*!
   * \brief Dtor destroys all contents of the DataStore, including data held
   *        in Buffers.
   */
  ~DataStore();

  /*!
   * \brief Return pointer to the root Group.
   */
  DataGroup * getRoot()
  {
    return m_RootGroup;
  };

  /*!
   * \brief Return pointer to the root DataGroup.
   */
  const DataGroup * getRoot() const
  {
    return m_RootGroup;
  };

//@{
//!  @name Methods to query, access, create, and destroy Buffers.

  /*!
   * \brief Return number of Buffers in the DataStore.
   */
  size_t getNumBuffers() const
  {
    return m_data_buffers.size() - m_free_buffer_ids.size();
  }

  /*!
   * \brief Return true if DataStore owns a Buffer with given index;
   *        else false.
   */
  bool hasBuffer( IndexType idx ) const
  {
    return ( 0 <= idx && static_cast<unsigned>(idx) < m_data_buffers.size() &&
             m_data_buffers[idx] != ATK_NULLPTR );
  }

  /*!
   * \brief Return (non-const) pointer to Buffer object with given index,
   *        or ATK_NULLPTR if none exists.
   */
  DataBuffer * getBuffer( IndexType idx ) const;

  /*!
   * \brief Create an undescribed Buffer object and return a pointer to it.
   *
   *        The Buffer must be described before it can be allocated.
   *
   *        The Buffer object is assigned a unique index when created and the
   *        Buffer object is owned by the DataStore object.
   */
  DataBuffer * createBuffer();

  /*!
   * \brief Create a Buffer object with specified type and number of
   *        elements and return a pointer to it.
   *
   *        See the DataBuffer::describe() method for valid data description.
   *
   *        The Buffer object is assigned a unique index when created and the
   *        Buffer object is owned by the DataStore object.
   */
  DataBuffer * createBuffer( TypeID type, SidreLength num_elems );

  /*!
   * \brief Remove Buffer from the DataStore and destroy it and
   *        its data.
   *
   *        Note that Buffer destruction detaches it from all Views to
   *        which it is attached.
   */
  void destroyBuffer( DataBuffer * buff );

  /*!
   * \brief Remove Buffer with given index from the DataStore and
   *        destroy it and its data.
   *
   *        Note that Buffer destruction detaches it from all Views to
   *        which it is attached.
   */
  void destroyBuffer( IndexType idx );

  /*!
   * \brief Remove all Buffers from the DataStore and destroy them
   *        and their data.
   *
   *        Note that Buffer destruction detaches it from all Views to
   *        which it is attached.
   */
  void destroyAllBuffers();

//@}

//@{
//!  @name Methods for iterating over Buffers in DataStore

  /*!
   * \brief Return first valid Buffer index.
   *
   *        sidre::InvalidIndex is returned if Group has no Buffers.
   */
  IndexType getFirstValidBufferIndex() const;

  /*!
   * \brief Return next valid Buffer index after given index.
   *
   *        sidre::InvalidIndex is returned if there is no valid next index.
   */
  IndexType getNextValidBufferIndex(IndexType idx) const;

//@}

  /*!
   * \brief Copy DataStore Group hierarchy (starting at root) and Buffer
   *        descriptions to given Conduit node.
   */
  void copyToConduitNode(Node& n) const;


  /*!
   * \brief Copy DataStore native layout (starting at root) to given Conduit node.
   *
   * The native layout is a Conduit Node hierarchy that maps the Conduit Node data
   * externally to the Sidre View data so that it can be filled in from the data
   * in the file (independent of file format) and can be accessed as a Conduit tree.
   */
  void createNativeLayout(Node& n) const;

  /*!
   * \brief Copy DataStore native layout (starting at root) to given Conduit node.
   *
   * The native layout is a Conduit Node hierarchy that maps the Conduit Node data
   * externally to the Sidre View data so that it can be filled in from the data
   * in the file (independent of file format) and can be accessed as a Conduit tree.
   */
  void createExternalLayout(Node& n) const;


  /*!
   * \brief Print JSON description of DataStore Group hierarchy (starting at
   *        root) and Buffer descriptions to std::cout.
   */
  void print() const;

  /*!
   * \brief Print JSON description of DataStore Group hierarchy (starting at
   *        root) and Buffer descriptions to given output stream.
   */
  void print(std::ostream& os) const;


  /// Developer notes:
  /// We should reduce these functions when SPIO is fully available ( in both serial and parallel ).
  /// We only need one or two simple save functions.  Try to keep this class simple and move the I/O
  /// interfaces to SPIO.

  /*!
   * \brief Save the DataStore to a new file.
   * Supported protocols are "conduit" (binary), "conduit_hdf5", and "text" (for debugging).
   * If a Group is not provided, the root Group will be saved.
   */
  void save( const std::string& file_path,
             const std::string& protocol,
             const DataGroup * group = ATK_NULLPTR ) const;

  /*!
   * \brief Save the DataStore to an existing hdf5 file.
   * If a Group is not provided, the root Group will be saved.
   */
  void save( const hid_t& h5_file_id,
             const DataGroup * group = ATK_NULLPTR ) const;

  /*!
   * \brief Load the DataStore from a file
   * If a Group is not provided, it will be loaded into the root Group.
   */
  void load(const std::string& file_path,
            const std::string& protocol,
            DataGroup * group = ATK_NULLPTR);

  /*!
   * \brief Load the DataStore from an hdf5 file.
   * If a Group is not provided, it will be loaded into the root Group.
   */
  void load(const hid_t& h5_file_id,
            DataGroup * group = ATK_NULLPTR);

  /*!
   * \brief Load the DataStore external data from a file
   * If a Group is not provided, it will be loaded into the root Group.
   */
  void loadExternalData(const std::string& file_path,
<<<<<<< HEAD
            const std::string& protocol,
            DataGroup * group = ATK_NULLPTR);
=======
                        const std::string& protocol,
                        DataGroup * group = ATK_NULLPTR);
>>>>>>> a71d37a5

  /*!
   * \brief Load the DataStore external data from an hdf5 file.
   * If a Group is not provided, it will be loaded into the root Group.
   */
  void loadExternalData(const hid_t& h5_file_id,
<<<<<<< HEAD
            DataGroup * group = ATK_NULLPTR);
=======
                        DataGroup * group = ATK_NULLPTR);
>>>>>>> a71d37a5

  /*!
   * \brief Add the DataStore hierarchy and references to it's data to a conduit tree.
   * This includes the Group/View hierarchy and Buffers.
   */
  void exportTo( const DataGroup * group,
                 conduit::Node& data_holder ) const;

  /*!
   * \brief Restore a DataStore hierarchy and data contents (Buffers, etc) from a conduit tree.
   */
  void importFrom(DataGroup * group,
                  conduit::Node& data_holder);

private:
  /*!
   *  Unimplemented ctors and copy-assignment operators.
   */
#ifdef USE_CXX11
  DataStore( const DataStore& ) = delete;
  DataStore( DataStore&& ) = delete;

  DataStore& operator=( const DataStore& ) = delete;
  DataStore& operator=( DataStore&& ) = delete;
#else
  DataStore( const DataStore& );
  DataStore& operator=( const DataStore& );
#endif

  /// Root Group, created when DataStore object is created.
  DataGroup * m_RootGroup;

  /// Collection of Buffers in DataStore instance.
  std::vector<DataBuffer *> m_data_buffers;

  /// Collection of unused unique Buffer indices (they can be recycled).
  std::stack< IndexType > m_free_buffer_ids;

  /// Flag indicating whether SLIC logging environment was initialized in ctor.
  bool m_need_to_finalize_slic;
};


} /* end namespace sidre */
} /* end namespace asctoolkit */

#endif /* DATASTORE_HPP_ */<|MERGE_RESOLUTION|>--- conflicted
+++ resolved
@@ -265,24 +265,15 @@
    * If a Group is not provided, it will be loaded into the root Group.
    */
   void loadExternalData(const std::string& file_path,
-<<<<<<< HEAD
-            const std::string& protocol,
-            DataGroup * group = ATK_NULLPTR);
-=======
                         const std::string& protocol,
                         DataGroup * group = ATK_NULLPTR);
->>>>>>> a71d37a5
 
   /*!
    * \brief Load the DataStore external data from an hdf5 file.
    * If a Group is not provided, it will be loaded into the root Group.
    */
   void loadExternalData(const hid_t& h5_file_id,
-<<<<<<< HEAD
-            DataGroup * group = ATK_NULLPTR);
-=======
                         DataGroup * group = ATK_NULLPTR);
->>>>>>> a71d37a5
 
   /*!
    * \brief Add the DataStore hierarchy and references to it's data to a conduit tree.
