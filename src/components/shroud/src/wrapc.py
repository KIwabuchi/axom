--- conflicted
+++ resolved
@@ -491,11 +491,7 @@
 
     def write_helper_files(self):
         output = [ whelpers.FccHeaders ]
-<<<<<<< HEAD
-        self.write_output_file('shroudrt.hpp', self.config.binary_dir, output)
+        self.write_output_file('shroudrt.hpp', self.config.c_fortran_dir, output)
 
         output = [ whelpers.FccCSource ]
-        self.write_output_file('shroudrt.cpp', self.config.binary_dir, output)
-=======
-        self.write_output_file('shroudrt.hpp', self.config.c_fortran_dir, output)
->>>>>>> a46f4c50
+        self.write_output_file('shroudrt.cpp', self.config.c_fortran_dir, output)