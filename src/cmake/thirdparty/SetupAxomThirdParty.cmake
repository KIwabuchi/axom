--- conflicted
+++ resolved
@@ -108,13 +108,6 @@
 #------------------------------------------------------------------------------
 if (MFEM_DIR)
     include(cmake/thirdparty/FindMFEM.cmake)
-<<<<<<< HEAD
-    blt_import_library( NAME       mfem
-                        INCLUDES   ${MFEM_INCLUDE_DIRS}
-                        LIBRARIES  ${MFEM_LIBRARIES}
-                        TREAT_INCLUDES_AS_SYSTEM ON
-                        EXPORTABLE ON)
-=======
     # If the CMake build system was used, a CMake target for mfem already exists
     if (NOT TARGET mfem)
         # Mark mfem (and subsequent dependencies without a CMake config file) as
@@ -127,7 +120,6 @@
                             EXPORTABLE ON)
         blt_list_append(TO TPL_DEPS ELEMENTS mfem)
     endif()
->>>>>>> bbd48f4a
 else()
     message(STATUS "MFEM support is OFF")
 endif()
@@ -157,19 +149,12 @@
 #------------------------------------------------------------------------------
 if (SCR_DIR)
     include(cmake/thirdparty/FindSCR.cmake)
-<<<<<<< HEAD
-    blt_import_library( NAME      scr
-                        INCLUDES  ${SCR_INCLUDE_DIRS}
-                        LIBRARIES ${SCR_LIBRARY}
-                        TREAT_INCLUDES_AS_SYSTEM ON)
-=======
     blt_import_library( NAME       scr
                         INCLUDES   ${SCR_INCLUDE_DIRS}
                         LIBRARIES  ${SCR_LIBRARY}
                         TREAT_INCLUDES_AS_SYSTEM ON
                         EXPORTABLE ON)
     blt_list_append(TO TPL_DEPS ELEMENTS scr)
->>>>>>> bbd48f4a
 else()
     message(STATUS "SCR support is OFF")
 endif()
@@ -212,10 +197,7 @@
         LIBRARIES     ${LUA_LIBRARY}
         TREAT_INCLUDES_AS_SYSTEM ON
         EXPORTABLE    ON)
-<<<<<<< HEAD
-=======
     blt_list_append(TO TPL_DEPS ELEMENTS lua)
->>>>>>> bbd48f4a
 else()
     message(STATUS "LUA support is OFF")
     set(LUA_FOUND OFF CACHE BOOL "")
@@ -225,19 +207,6 @@
 #------------------------------------------------------------------------------
 # Targets that need to be exported but don't have a CMake config file
 #------------------------------------------------------------------------------
-<<<<<<< HEAD
-set(TPL_DEPS cuda lua mfem mpi openmp)
-foreach(dep ${TPL_DEPS})
-    if(TARGET ${dep})
-        get_target_property(_is_imported ${dep} IMPORTED)
-        if(NOT ${_is_imported})
-            install(TARGETS              ${dep}
-                    EXPORT               axom-targets
-                    DESTINATION          lib)
-            # Namespace target to avoid conflicts
-            set_target_properties(${dep} PROPERTIES EXPORT_NAME axom::${dep})
-        endif()
-=======
 blt_list_append(TO TPL_DEPS ELEMENTS cuda cuda_runtime IF ENABLE_CUDA)
 blt_list_append(TO TPL_DEPS ELEMENTS openmp IF ENABLE_OPENMP)
 blt_list_append(TO TPL_DEPS ELEMENTS mpi IF ENABLE_MPI)
@@ -251,6 +220,5 @@
                 DESTINATION          lib)
         # Namespace target to avoid conflicts
         set_target_properties(${dep} PROPERTIES EXPORT_NAME axom::${dep})
->>>>>>> bbd48f4a
     endif()
 endforeach()