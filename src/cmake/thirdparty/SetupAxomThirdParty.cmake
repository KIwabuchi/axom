# Copyright (c) 2017-2021, Lawrence Livermore National Security, LLC and
# other Axom Project Developers. See the top-level LICENSE file for details.
#
# SPDX-License-Identifier: (BSD-3-Clause)

#------------------------------------------------------------------------------
# 3rd Party Dependencies
#------------------------------------------------------------------------------

# Policy to use <PackageName>_ROOT variable in find_<Package> commands
# Policy added in 3.12+
if(POLICY CMP0074)
    cmake_policy(SET CMP0074 NEW)
endif()

set(TPL_DEPS)

#------------------------------------------------------------------------------
# UMPIRE
#------------------------------------------------------------------------------
if (UMPIRE_DIR)
    if (NOT EXISTS "${UMPIRE_DIR}")
        message(FATAL_ERROR "Given UMPIRE_DIR does not exist: ${UMPIRE_DIR}")
    endif()

    if (NOT IS_DIRECTORY "${UMPIRE_DIR}")
        message(FATAL_ERROR "Given UMPIRE_DIR is not a directory: ${UMPIRE_DIR}")
    endif()

    find_package(umpire REQUIRED PATHS ${UMPIRE_DIR} )

    message(STATUS "Checking for expected Umpire target 'umpire'")
    if (NOT TARGET umpire)
        message(FATAL_ERROR "Umpire failed to load: ${UMPIRE_DIR}")
    else()
        message(STATUS "Umpire loaded: ${UMPIRE_DIR}")
        set_property(TARGET umpire 
                     APPEND PROPERTY INTERFACE_SYSTEM_INCLUDE_DIRECTORIES
                    ${UMPIRE_INCLUDE_DIRS})
        set(UMPIRE_FOUND TRUE CACHE BOOL "")
    endif()
else()
    message(STATUS "Umpire support is OFF")
    set(UMPIRE_FOUND FALSE CACHE BOOL "")
endif()


#------------------------------------------------------------------------------
# RAJA
#------------------------------------------------------------------------------
if (RAJA_DIR)
    if (NOT EXISTS "${RAJA_DIR}")
        message(FATAL_ERROR "Given RAJA_DIR does not exist: ${RAJA_DIR}")
    endif()

    if (NOT IS_DIRECTORY "${RAJA_DIR}")
        message(FATAL_ERROR "Given RAJA_DIR is not a directory: ${RAJA_DIR}")
    endif()

    find_package(RAJA REQUIRED PATHS ${RAJA_DIR} )

    message(STATUS "Checking for expected RAJA target 'RAJA'")
    if (NOT TARGET RAJA)
        message(FATAL_ERROR "RAJA failed to load: ${RAJA_DIR}")
    else()
        message(STATUS "RAJA loaded: ${RAJA_DIR}")
        set(RAJA_FOUND TRUE CACHE BOOL "")
    endif()

    # Note: camp sets a compile feature that is not available on XL
    set_target_properties(camp PROPERTIES INTERFACE_COMPILE_FEATURES "")
else()
    message(STATUS "RAJA support is OFF" )
    set(RAJA_FOUND FALSE CACHE BOOL "")
endif()


#------------------------------------------------------------------------------
# HDF5
#------------------------------------------------------------------------------
if (HDF5_DIR)
    include(cmake/thirdparty/SetupHDF5.cmake)
else()
    message(STATUS "HDF5 support is OFF")
endif()


#------------------------------------------------------------------------------
# Conduit
#------------------------------------------------------------------------------
if (CONDUIT_DIR)
    include(cmake/thirdparty/FindConduit.cmake)

    # Manually set includes as system includes
    set_property(TARGET conduit::conduit 
                 APPEND PROPERTY INTERFACE_SYSTEM_INCLUDE_DIRECTORIES
                 "${CONDUIT_INSTALL_PREFIX}/include/")

    set_property(TARGET conduit::conduit 
                 APPEND PROPERTY INTERFACE_SYSTEM_INCLUDE_DIRECTORIES
                 "${CONDUIT_INSTALL_PREFIX}/include/conduit/")
else()
    message(STATUS "Conduit support is OFF")
endif()

set(TPL_DEPS)

#------------------------------------------------------------------------------
# MFEM
#------------------------------------------------------------------------------
if (MFEM_DIR)
    include(cmake/thirdparty/FindMFEM.cmake)
    # If the CMake build system was used, a CMake target for mfem already exists
    if (NOT TARGET mfem)
        # Mark mfem (and subsequent dependencies without a CMake config file) as
        # EXPORTABLE so they can be exported into axom-targets, allowing for a
        # "shrinkwrapped" CMake config
        blt_import_library( NAME       mfem
                            INCLUDES   ${MFEM_INCLUDE_DIRS}
                            LIBRARIES  ${MFEM_LIBRARIES}
                            TREAT_INCLUDES_AS_SYSTEM ON
                            EXPORTABLE ON)
        blt_list_append(TO TPL_DEPS ELEMENTS mfem)
    endif()
else()
    message(STATUS "MFEM support is OFF")
endif()


#------------------------------------------------------------------------------
# Shroud - Generates C/Fortran/Python bindings
#------------------------------------------------------------------------------
if(EXISTS ${SHROUD_EXECUTABLE})
    execute_process(COMMAND ${SHROUD_EXECUTABLE}
                    --cmake ${CMAKE_CURRENT_BINARY_DIR}/SetupShroud.cmake
                    ERROR_VARIABLE SHROUD_cmake_error
                    RESULT_VARIABLE SHROUD_cmake_result
                    OUTPUT_STRIP_TRAILING_WHITESPACE )
    if(NOT "${SHROUD_cmake_result}" STREQUAL "0")
        message(FATAL_ERROR "Error code from Shroud: ${SHROUD_cmake_result}\n${SHROUD_cmake_error}")
    endif()

    include(${CMAKE_CURRENT_BINARY_DIR}/SetupShroud.cmake)
else()
    message(STATUS "Shroud support is OFF")
endif()


#------------------------------------------------------------------------------
# SCR
#------------------------------------------------------------------------------
if (SCR_DIR)
    include(cmake/thirdparty/FindSCR.cmake)
    blt_import_library( NAME       scr
                        INCLUDES   ${SCR_INCLUDE_DIRS}
                        LIBRARIES  ${SCR_LIBRARY}
                        TREAT_INCLUDES_AS_SYSTEM ON
                        EXPORTABLE ON)
    blt_list_append(TO TPL_DEPS ELEMENTS scr)
else()
    message(STATUS "SCR support is OFF")
endif()


# Remove exported OpenMP flags because they are not language agnostic
set(_props)
if( ${CMAKE_VERSION} VERSION_GREATER_EQUAL "3.13.0" )
    list(APPEND _props INTERFACE_LINK_OPTIONS)
endif()
list(APPEND _props INTERFACE_COMPILE_OPTIONS)

foreach(_target RAJA camp umpire umpire_alloc)
    if(TARGET ${_target})
        message(STATUS "Removing OpenMP Flags from target[${_target}]")

        foreach(_prop ${_props})
            get_target_property(_flags ${_target} ${_prop})
            if ( _flags )
                string( REPLACE "${OpenMP_CXX_FLAGS}" ""
                        correct_flags "${_flags}" )
                string( REPLACE "${OpenMP_Fortran_FLAGS}" ""
                        correct_flags "${correct_flags}" )

                set_target_properties( ${_target} PROPERTIES ${_prop} "${correct_flags}" )
            endif()
        endforeach()
    endif()
endforeach()


#------------------------------------------------------------------------------
# LUA
#------------------------------------------------------------------------------
if (LUA_DIR)
    include(cmake/thirdparty/FindLUA.cmake)
    blt_import_library(
        NAME          lua
        INCLUDES      ${LUA_INCLUDE_DIR}
        LIBRARIES     ${LUA_LIBRARY}
        TREAT_INCLUDES_AS_SYSTEM ON
        EXPORTABLE    ON)
    blt_list_append(TO TPL_DEPS ELEMENTS lua)
else()
    message(STATUS "LUA support is OFF")
    set(LUA_FOUND OFF CACHE BOOL "")
endif()

<<<<<<< HEAD

=======
>>>>>>> 8c4eb9b8
#------------------------------------------------------------------------------
# Targets that need to be exported but don't have a CMake config file
#------------------------------------------------------------------------------
blt_list_append(TO TPL_DEPS ELEMENTS cuda cuda_runtime IF ENABLE_CUDA)
blt_list_append(TO TPL_DEPS ELEMENTS openmp IF ENABLE_OPENMP)
blt_list_append(TO TPL_DEPS ELEMENTS mpi IF ENABLE_MPI)

foreach(dep ${TPL_DEPS})
    # If the target is EXPORTABLE, add it to the export set
    get_target_property(_is_imported ${dep} IMPORTED)
    if(NOT ${_is_imported})
        install(TARGETS              ${dep}
                EXPORT               axom-targets
                DESTINATION          lib)
        # Namespace target to avoid conflicts
        set_target_properties(${dep} PROPERTIES EXPORT_NAME axom::${dep})
    endif()
endforeach()<|MERGE_RESOLUTION|>--- conflicted
+++ resolved
@@ -205,10 +205,6 @@
     set(LUA_FOUND OFF CACHE BOOL "")
 endif()
 
-<<<<<<< HEAD
-
-=======
->>>>>>> 8c4eb9b8
 #------------------------------------------------------------------------------
 # Targets that need to be exported but don't have a CMake config file
 #------------------------------------------------------------------------------
