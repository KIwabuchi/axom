--- conflicted
+++ resolved
@@ -268,12 +268,8 @@
 
 ##------------------------------------------------------------------------------
 ## make_library( LIBRARY_NAME <libname> LIBRARY_SOURCES [source1 [source2 ...]]
-<<<<<<< HEAD
-##               DEPENDS_ON [dep1 ...] [WITH_OPENMP])
-=======
 ##               DEPENDS_ON [dep1 ...] 
 ##               USE_OPENMP <TRUE or FALSE (default)> )
->>>>>>> 113e7d62
 ##
 ## Adds a library to the project composed by the given source files.
 ##
@@ -288,31 +284,18 @@
 ## "make_library", as well as, the corresponding "copy_headers_target" of each
 ## of the supplied dependencies.
 ##
-<<<<<<< HEAD
-## Optionally, "WITH_OPENMP" can be supplied as an argument. When this argument
-=======
 ## Optionally, "USE_OPENMP" can be supplied as a boolean argument. When this argument
->>>>>>> 113e7d62
 ## is supplied, the openmp compiler flag will be added to the compiler command
 ##------------------------------------------------------------------------------
 macro(make_library)
 
-<<<<<<< HEAD
-   set(options WITH_OPENMP)
-   set(singleValueArgs LIBRARY_NAME)
-=======
    set(singleValueArgs LIBRARY_NAME USE_OPENMP)
->>>>>>> 113e7d62
    set(multiValueArgs LIBRARY_SOURCES DEPENDS_ON)
 
    ## parse the arguments
    cmake_parse_arguments(arg
         "${options}" "${singleValueArgs}" "${multiValueArgs}" ${ARGN} )
 
-<<<<<<< HEAD
-   ## sanity check OpenMP
-   if ( ${arg_WITH_OPENMP} AND NOT ${ENABLE_OPENMP} )
-=======
 
    # Check for the variable-based options for OpenMP and sanity check
    if(NOT DEFINED arg_USE_OPENMP)
@@ -320,7 +303,6 @@
    endif()
 
    if ( ${arg_USE_OPENMP} AND NOT ${ENABLE_OPENMP} )
->>>>>>> 113e7d62
       message( FATAL_ERROR "Building an OpenMP library, but OpenMP is disabled!" )
    endif()
 
@@ -385,13 +367,9 @@
    endif()
 
    foreach(dependency ${arg_DEPENDS_ON})
-<<<<<<< HEAD
-     target_link_libraries(${arg_LIBRARY_NAME} ${dependency})
-=======
      if (TARGET ${dependency})
         target_link_libraries(${arg_LIBRARY_NAME} ${dependency})
      endif()
->>>>>>> 113e7d62
      set(header_target "copy_headers_${dependency}")
      if (TARGET ${header_target})
         add_dependencies( ${arg_LIBRARY_NAME} ${header_target} )
@@ -402,12 +380,8 @@
 
 ##------------------------------------------------------------------------------
 ## make_executable( EXECUTABLE_SOURCE <source> DEPENDS_ON [dep1 ...]
-<<<<<<< HEAD
-##                  [WITH_OPENMP] [ADD_CTEST])
-=======
 ##                  USE_OPENMP < TRUE or FALSE (default)>
 ##                  [ADD_CTEST])
->>>>>>> 113e7d62
 ##
 ## Adds an executable to the project.
 ##
@@ -418,14 +392,8 @@
 ## In addition, the target will be linked with the given list of library
 ## dependencies.
 ##
-<<<<<<< HEAD
-## Optionally, "WITH_OPENMP" can be supplied as an argument. When this argument
-## is supplied, the openmp compiler flag will be added to the compiler command
-## and the -DUSE_MPI, will be included to the compiler definition.
-=======
 ## Optionally, "USE_OPENMP" can be supplied as a boolean argument. When this argument
 ## is supplied, the openmp compiler flag will be added to the compiler command
->>>>>>> 113e7d62
 ##
 ## Optionally, "ADD_CTEST" can be supplied as an argument. When this argument
 ## is supplied, the executable is added as a ctest with no command line options.
@@ -433,29 +401,19 @@
 ##------------------------------------------------------------------------------
 macro(make_executable)
 
-<<<<<<< HEAD
-   set(options WITH_OPENMP ADD_CTEST)
-   set(singleValueArgs EXECUTABLE_NAME EXECUTABLE_SOURCE)
-=======
    set(options ADD_CTEST)
    set(singleValueArgs EXECUTABLE_NAME EXECUTABLE_SOURCE USE_OPENMP)
->>>>>>> 113e7d62
    set(multiValueArgs DEPENDS_ON)
 
    ## parse the arguments to the macro
    cmake_parse_arguments(arg
         "${options}" "${singleValueArgs}" "${multiValueArgs}" ${ARGN})
 
-<<<<<<< HEAD
-   ## sanity check OpenMP
-   if ( ${arg_WITH_OPENMP} AND NOT ${ENABLE_OPENMP} )
-=======
    # Check for the variable-based options for OpenMP and sanity check
    if(NOT  DEFINED arg_USE_OPENMP)
       set(arg_USE_OPENMP FALSE)
    endif()
    if ( ${arg_USE_OPENMP} AND NOT ${ENABLE_OPENMP} )
->>>>>>> 113e7d62
       message( FATAL_ERROR
                "Building an OpenMP executable, but OpenMP is disabled!" )
    endif()
