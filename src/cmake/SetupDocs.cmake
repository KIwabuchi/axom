--- conflicted
+++ resolved
@@ -97,11 +97,7 @@
     install(CODE "execute_process(COMMAND ${CMAKE_BUILD_TOOL} ${doxygen_target_name} WORKING_DIRECTORY \"${CMAKE_CURRENT_BINARY_DIR}\")")
 
     install(DIRECTORY "${CMAKE_CURRENT_BINARY_DIR}/html" 
-<<<<<<< HEAD
-            DESTINATION docs/doxygen/${doxygen_target_name})
-=======
             DESTINATION docs/doxygen/${doxygen_target_name} OPTIONAL)
->>>>>>> 2650151f
 endmacro(add_doxygen_target)
 
 ##------------------------------------------------------------------------------
