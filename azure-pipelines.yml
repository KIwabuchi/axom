#
# Copyright (c) 2017-2021, Lawrence Livermore National Security, LLC and
# other Axom Project Developers. See the top-level COPYRIGHT file for details.
#
# SPDX-License-Identifier: (BSD-3-Clause)
#

variables:
  DO_BUILD: 'yes'
  DO_TEST: 'yes'
  DO_CLEAN: 'no'
  CLANG10_IMAGENAME: 'axom/tpls:clang-10_04-01-21_17h-36m'
  GCC8_IMAGENAME: 'axom/tpls:gcc-8_04-01-21_17h-36m'

jobs:
- job: Build_and_Test

  strategy:
    matrix:
      linux_gcc8:
        VM_ImageName: 'ubuntu-16.04'
<<<<<<< HEAD
        Compiler_ImageName: 'axom/tpls:gcc-8_12-21-20_20h-48m'
        CMAKE_EXTRA_FLAGS: '-DAXOM_ENABLE_MFEM_SIDRE_DATACOLLECTION:BOOL=ON'
=======
        Compiler_ImageName: '$(GCC8_IMAGENAME)'
        CMAKE_EXTRA_FLAGS: ''
>>>>>>> 92e6052a
        COMPILER: 'g++'
        TEST_TARGET: 'linux_gcc8'
        HOST_CONFIG: 'docker-linux-ubuntu16.04-ivybridge-gcc@8.1.0'
      linux_gcc8_64bit:
        VM_ImageName: 'ubuntu-16.04'
        Compiler_ImageName: '$(GCC8_IMAGENAME)'
        CMAKE_EXTRA_FLAGS: '-DAXOM_USE_64BIT_INDEXTYPE:BOOL=ON'
        COMPILER: 'g++'
        TEST_TARGET: 'linux_gcc8_64bit'
        HOST_CONFIG: 'docker-linux-ubuntu16.04-ivybridge-gcc@8.1.0'
      linux_clang10:
        VM_ImageName: 'ubuntu-18.04'
        Compiler_ImageName: '$(CLANG10_IMAGENAME)'
        CMAKE_EXTRA_FLAGS: ''
        COMPILER: 'clang++'
        TEST_TARGET: 'linux_clang10'
        HOST_CONFIG: 'docker-linux-ubuntu18.04-x86_64-clang@10.0.0'
      linux_clang10_cxx11:
        VM_ImageName: 'ubuntu-18.04'
        Compiler_ImageName: '$(CLANG10_IMAGENAME)'
        CMAKE_EXTRA_FLAGS: '-DBLT_CXX_STD=c++11'
        COMPILER: 'clang++'
        TEST_TARGET: 'linux_clang10'
        HOST_CONFIG: 'docker-linux-ubuntu18.04-x86_64-clang@10.0.0'
      osx_gcc:
        VM_ImageName: 'macos-10.14'
        CMAKE_EXTRA_FLAGS: '-DAXOM_ENABLE_SIDRE=Off'
        TEST_TARGET: 'osx_gcc'
      windows:
        VM_ImageName: 'windows-2019'
        CMAKE_EXTRA_FLAGS: '-DAXOM_ENABLE_SIDRE=Off'
        TEST_TARGET: 'win_vs'

  pool:
    vmImage: $(VM_ImageName)

  steps:
  - checkout: self
    clean: true
    submodules: recursive
  - task: CMake@1
    inputs:
      workingDir: 'build'
      cmakeArgs: '$(CMAKE_EXTRA_FLAGS) ../src'
    condition: or( eq( variables['Agent.OS'], 'Windows_NT'), eq( variables['Agent.OS'], 'Darwin'))
  - task: VSBuild@1
    inputs:
      solution: 'build/*.sln'
      vsVersion: 'latest'
    condition: eq( variables['Agent.OS'], 'Windows_NT')
    displayName: 'Visual Studio Build'
  - script: |
      cd build
      make
    displayName: '$(TEST_TARGET) Build'
    condition: eq( variables['Agent.OS'], 'Darwin')
  - script: |
      cd build
      ctest -T test --output-on-failure -V
    displayName: '$(TEST_TARGET) Test'
    condition: eq( variables['Agent.OS'], 'Darwin')
  - script:  |
      echo " -e $TEST_TARGET -e $COMPILER -e $DO_BUILD -e $DO_TEST -e $CMAKE_EXTRA_FLAGS $(Compiler_ImageName) ./scripts/azure-pipelines/linux-build_and_test.sh"
      docker run --rm --user='root' -v `pwd`:/home/axom/axom $(Compiler_ImageName) chown -R axom /home/axom
      docker run --rm -v `pwd`:/home/axom/axom -e TEST_TARGET -e COMPILER -e DO_BUILD -e DO_TEST -e DO_CLEAN -e HOST_CONFIG -e CMAKE_EXTRA_FLAGS $(Compiler_ImageName) ./axom/scripts/azure-pipelines/linux-build_and_test.sh

    condition: eq( variables['Agent.OS'], 'Linux')
    displayName: '$(TEST_TARGET) Build & Test'
  - task: PublishTestResults@2
    inputs:
      testResultsFormat: 'cTest'
      testResultsFiles: '**/Test.xml'
      testRunTitle: '$(TEST_TARGET) Tests'
      failTaskOnFailedTests: true

- job: Check_Style
  variables:
    VM_ImageName: 'ubuntu-18.04'
    Compiler_ImageName: '$(CLANG10_IMAGENAME)'
    TEST_TARGET: 'linux_clang10'
    HOST_CONFIG: 'docker-linux-ubuntu18.04-x86_64-clang@10.0.0'
  pool:
      vmImage: $(VM_ImageName)
  steps:
  - checkout: self
    clean: true
    submodules: recursive
  - script:  |
      echo " -e HOST_CONFIG $(Compiler_ImageName) ./axom/scripts/azure-pipelines/linux-check.sh"
      docker run --rm --user='root' -v `pwd`:/home/axom/axom $(Compiler_ImageName) chown -R axom /home/axom
      docker run --rm -v `pwd`:/home/axom/axom -e HOST_CONFIG $(Compiler_ImageName) ./axom/scripts/azure-pipelines/linux-check.sh
    displayName: '$(TEST_TARGET) Style Check'<|MERGE_RESOLUTION|>--- conflicted
+++ resolved
@@ -19,13 +19,8 @@
     matrix:
       linux_gcc8:
         VM_ImageName: 'ubuntu-16.04'
-<<<<<<< HEAD
-        Compiler_ImageName: 'axom/tpls:gcc-8_12-21-20_20h-48m'
+        Compiler_ImageName: '$(GCC8_IMAGENAME)'
         CMAKE_EXTRA_FLAGS: '-DAXOM_ENABLE_MFEM_SIDRE_DATACOLLECTION:BOOL=ON'
-=======
-        Compiler_ImageName: '$(GCC8_IMAGENAME)'
-        CMAKE_EXTRA_FLAGS: ''
->>>>>>> 92e6052a
         COMPILER: 'g++'
         TEST_TARGET: 'linux_gcc8'
         HOST_CONFIG: 'docker-linux-ubuntu16.04-ivybridge-gcc@8.1.0'
